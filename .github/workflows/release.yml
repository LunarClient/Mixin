name: Release
on: [workflow_dispatch] # Manual trigger
jobs:
  build:
    runs-on: ubuntu-20.04
    container:
<<<<<<< HEAD
      image: openjdk:15-jdk
=======
      image: openjdk:17-jdk
>>>>>>> 4d326c55
      options: --user root
    steps:
      - uses: actions/checkout@v1
      - uses: gradle/wrapper-validation-action@v1
      - run: ./gradlew checkVersion build publish --stacktrace
        env:
          MAVEN_URL: ${{ secrets.MAVEN_URL }}
          MAVEN_USERNAME: ${{ secrets.MAVEN_USERNAME }}
          MAVEN_PASSWORD: ${{ secrets.MAVEN_PASSWORD }}<|MERGE_RESOLUTION|>--- conflicted
+++ resolved
@@ -4,11 +4,7 @@
   build:
     runs-on: ubuntu-20.04
     container:
-<<<<<<< HEAD
-      image: openjdk:15-jdk
-=======
       image: openjdk:17-jdk
->>>>>>> 4d326c55
       options: --user root
     steps:
       - uses: actions/checkout@v1
