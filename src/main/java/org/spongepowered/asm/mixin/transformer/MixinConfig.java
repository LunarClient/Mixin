--- conflicted
+++ resolved
@@ -47,12 +47,9 @@
 import org.spongepowered.asm.mixin.injection.At;
 import org.spongepowered.asm.mixin.injection.Inject;
 import org.spongepowered.asm.mixin.injection.InjectionPoint;
-<<<<<<< HEAD
-import org.spongepowered.asm.mixin.refmap.IClassReferenceMapper;
-=======
 import org.spongepowered.asm.mixin.injection.selectors.ITargetSelectorDynamic;
 import org.spongepowered.asm.mixin.injection.selectors.TargetSelector;
->>>>>>> 07d2c8ca
+import org.spongepowered.asm.mixin.refmap.IClassReferenceMapper;
 import org.spongepowered.asm.mixin.refmap.IReferenceMapper;
 import org.spongepowered.asm.mixin.refmap.ReferenceMapper;
 import org.spongepowered.asm.mixin.refmap.RemappingReferenceMapper;
@@ -86,13 +83,13 @@
         
         @SerializedName("namespace")
         String namespace;
-        
+
         @SerializedName("injectionPoints")
         List<String> injectionPoints;
         
         @SerializedName("dynamicSelectors")
         List<String> dynamicSelectors;
-        
+
         @SerializedName("maxShiftBy")
         int maxShiftBy = InjectionPoint.DEFAULT_ALLOWED_SHIFT_BY;
 
@@ -296,13 +293,13 @@
      * mixinPackage will be prepended. This allows for full control over the
      * refmap for cases where you need more fine-grained control then the
      * default remappers.
-     * 
+     *
      * <p>Must have a public constructor that takes {@Link MixinEnvironment} and
      * {@Link IReferenceMapper}
      */
     @SerializedName("refmapWrapper")
     private String refMapperWrapper;
-    
+
     /**
      * True to output "mixing in" messages at INFO level rather than DEBUG 
      */
@@ -546,7 +543,7 @@
                 this.initInjectionPoint(injectionPointClassName, this.injectorOptions.namespace);
             }
         }
-        
+
         if (this.injectorOptions.dynamicSelectors != null) {
             for (String dynamicSelectorClassName : this.injectorOptions.dynamicSelectors) {
                 this.initDynamicSelector(dynamicSelectorClassName, this.injectorOptions.namespace);
@@ -566,7 +563,7 @@
                             className, this, cnfe);
                     return;
                 }
-    
+
                 InjectionPoint.register((Class<? extends InjectionPoint>)injectionPointClass, namespace);
             }
         } catch (Throwable th) {
@@ -585,7 +582,7 @@
             this.logger.catching(th);
         }
     }
-    
+
     private Class<?> findExtensionClass(String className, Class<?> superType, String extensionType) {
         Class<?> extensionClass = null;
         try {
@@ -594,7 +591,7 @@
             this.logger.error("Unable to register {} {} for {}, the specified class was not found", extensionType, className, this, cnfe);
             return null;
         }
-        
+
         if (!superType.isAssignableFrom(extensionClass)) {
             this.logger.error("Unable to register {} {} for {}, class is not assignable to {}", extensionType, className, this, superType);
             return null;
@@ -1022,10 +1019,10 @@
     public IMixinConfigPlugin getPlugin() {
         return this.plugin.get();
     }
-    
+
     /**
      * Returns a mutable view of the targets set, used to pass the targets to
-     * config plugins 
+     * config plugins
      */
     public Set<String> getTargetsSet() {
         return this.mixinMapping.keySet();
@@ -1052,7 +1049,7 @@
     public Level getLoggingLevel() {
         return this.verboseLogging ? Level.INFO : Level.DEBUG;
     }
-    
+
     /**
      * Get whether verbose logging is enabled
      */
