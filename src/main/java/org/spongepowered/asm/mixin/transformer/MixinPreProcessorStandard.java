/*
 * This file is part of Mixin, licensed under the MIT License (MIT).
 *
 * Copyright (c) SpongePowered <https://www.spongepowered.org>
 * Copyright (c) contributors
 *
 * Permission is hereby granted, free of charge, to any person obtaining a copy
 * of this software and associated documentation files (the "Software"), to deal
 * in the Software without restriction, including without limitation the rights
 * to use, copy, modify, merge, publish, distribute, sublicense, and/or sell
 * copies of the Software, and to permit persons to whom the Software is
 * furnished to do so, subject to the following conditions:
 *
 * The above copyright notice and this permission notice shall be included in
 * all copies or substantial portions of the Software.
 *
 * THE SOFTWARE IS PROVIDED "AS IS", WITHOUT WARRANTY OF ANY KIND, EXPRESS OR
 * IMPLIED, INCLUDING BUT NOT LIMITED TO THE WARRANTIES OF MERCHANTABILITY,
 * FITNESS FOR A PARTICULAR PURPOSE AND NONINFRINGEMENT. IN NO EVENT SHALL THE
 * AUTHORS OR COPYRIGHT HOLDERS BE LIABLE FOR ANY CLAIM, DAMAGES OR OTHER
 * LIABILITY, WHETHER IN AN ACTION OF CONTRACT, TORT OR OTHERWISE, ARISING FROM,
 * OUT OF OR IN CONNECTION WITH THE SOFTWARE OR THE USE OR OTHER DEALINGS IN
 * THE SOFTWARE.
 */
package org.spongepowered.asm.mixin.transformer;

import java.lang.annotation.Annotation;
import java.util.Iterator;

import org.apache.logging.log4j.LogManager;
import org.apache.logging.log4j.Logger;
import org.objectweb.asm.Handle;
import org.objectweb.asm.Opcodes;
import org.objectweb.asm.Type;
import org.objectweb.asm.tree.*;
import org.spongepowered.asm.mixin.Dynamic;
import org.spongepowered.asm.mixin.MixinEnvironment;
import org.spongepowered.asm.mixin.MixinEnvironment.CompatibilityLevel;
import org.spongepowered.asm.mixin.MixinEnvironment.Option;
import org.spongepowered.asm.mixin.Overwrite;
import org.spongepowered.asm.mixin.Shadow;
import org.spongepowered.asm.mixin.Unique;
import org.spongepowered.asm.mixin.extensibility.IActivityContext.IActivity;
import org.spongepowered.asm.mixin.gen.Accessor;
import org.spongepowered.asm.mixin.gen.Invoker;
import org.spongepowered.asm.mixin.gen.throwables.InvalidAccessorException;
import org.spongepowered.asm.mixin.struct.MemberRef;
import org.spongepowered.asm.mixin.throwables.ClassMetadataNotFoundException;
import org.spongepowered.asm.mixin.throwables.MixinException;
import org.spongepowered.asm.mixin.transformer.ClassInfo.Field;
import org.spongepowered.asm.mixin.transformer.ClassInfo.Method;
import org.spongepowered.asm.mixin.transformer.ClassInfo.SearchType;
import org.spongepowered.asm.mixin.transformer.ClassInfo.TypeLookup;
import org.spongepowered.asm.mixin.transformer.MixinInfo.MixinClassNode;
import org.spongepowered.asm.mixin.transformer.MixinInfo.MixinMethodNode;
import org.spongepowered.asm.mixin.transformer.ext.Extensions;
import org.spongepowered.asm.mixin.transformer.meta.MixinRenamed;
import org.spongepowered.asm.mixin.transformer.throwables.InvalidMixinException;
import org.spongepowered.asm.mixin.transformer.throwables.MixinPreProcessorException;
import org.spongepowered.asm.util.Annotations;
import org.spongepowered.asm.util.Bytecode;
import org.spongepowered.asm.util.Bytecode.Visibility;
import org.spongepowered.asm.util.Constants;
import org.spongepowered.asm.util.perf.Profiler;
import org.spongepowered.asm.util.perf.Profiler.Section;
import org.spongepowered.asm.util.throwables.SyntheticBridgeException;

import com.google.common.base.Strings;

/**
 * <p>Mixin bytecode pre-processor. This class is responsible for bytecode pre-
 * processing tasks required to be performed on mixin bytecode before the mixin
 * can be applied. It also performs some early sanity checking and validation on
 * the mixin.</p>
 * 
 * <p>Before a mixin can be applied to the target class, it is necessary to
 * convert certain aspects of the mixin bytecode into the intended final form of
 * the mixin, this involves for example stripping the prefix from shadow and
 * soft-implemented methods. This preparation is done in two stages: first the
 * target-context-insensitive transformations are applied (this also acts as a
 * validation pass when the mixin is first loaded) and then transformations
 * which depend on the target class are applied in a second stage. This class
 * handles the first stage of transformations, and {@link MixinTargetContext}
 * handles the second.</p>
 * 
 * <p>The validation pass propagates method renames into the metadata tree and
 * thus changes made during this phase are visible to all other mixins. The
 * target-context-sensitive pass on the other hand can only operate on private
 * class members for obvious reasons.</p>  
 */
class MixinPreProcessorStandard {
    
    /**
     * Types of annotated special method handled by the preprocessor
     */
    enum SpecialMethod {
        
        MERGE(true),
        OVERWRITE(true, Overwrite.class),
        SHADOW(false, Shadow.class),
        ACCESSOR(false, Accessor.class),
        INVOKER(false, Invoker.class);
        
        final boolean isOverwrite;
        
        final Class<? extends Annotation> annotation;
        
        final String description;

        private SpecialMethod(boolean isOverwrite, Class<? extends Annotation> type) {
            this.isOverwrite = isOverwrite;
            this.annotation = type;
            this.description = "@" + Annotations.getSimpleName(type);
        }
        
        private SpecialMethod(boolean isOverwrite) {
            this.isOverwrite = isOverwrite;
            this.annotation = null;
            this.description = "overwrite";
        }
        
        @Override
        public String toString() {
            return this.description;
        }
        
    }
    
    /**
     * Logger
     */
    private static final Logger logger = LogManager.getLogger("mixin");

    /**
     * The mixin
     */
    protected final MixinInfo mixin;
    
    /**
     * Mixin class node
     */
    protected final MixinClassNode classNode;
    
    protected final MixinEnvironment env;
    
    protected final Profiler profiler = MixinEnvironment.getProfiler();
    
    protected final ActivityStack activities = new ActivityStack();

    private final boolean verboseLogging, strictUnique;
    
    private boolean prepared, attached;
    
    MixinPreProcessorStandard(MixinInfo mixin, MixinClassNode classNode) {
        this.mixin = mixin;
        this.classNode = classNode;
        this.env = mixin.getParent().getEnvironment();
        this.verboseLogging = this.env.getOption(Option.DEBUG_VERBOSE);
        this.strictUnique = this.env.getOption(Option.DEBUG_UNIQUE);
    }

    /**
     * Run the first pass. Propagates changes into the metadata tree.
     * 
     * @return Prepared classnode
     */
    final MixinPreProcessorStandard prepare(Extensions extensions) {
        if (this.prepared) {
            return this;
        }
        
        this.prepared = true;
        
        this.activities.clear();
        Section prepareTimer = this.profiler.begin("prepare");
        try {
            IActivity activity = this.activities.begin("Prepare inner classes");
            this.prepareInnerClasses(extensions);
            
            activity.next("Prepare method");
            for (MixinMethodNode mixinMethod : this.classNode.mixinMethods) {
                Method method = this.mixin.getClassInfo().findMethod(mixinMethod);
                IActivity methodActivity = this.activities.begin(mixinMethod.toString());
                this.prepareMethod(mixinMethod, method);
                methodActivity.end();
            }
            activity.next("Prepare field");
            for (FieldNode mixinField : this.classNode.fields) {
                IActivity fieldActivity = this.activities.begin(String.format("%s:%s", mixinField.name, mixinField.desc));
                this.prepareField(mixinField);
                fieldActivity.end();
            }
            activity.end();
        } catch (MixinException ex) {
            throw ex;
        } catch (Exception ex) {
            throw new MixinPreProcessorException(String.format("Prepare error for %s during activity:", this.mixin), ex, this.activities);
        }
        prepareTimer.end();
        return this;
    }

    protected void prepareInnerClasses(Extensions extensions) {
        InnerClassGenerator icg = extensions.<InnerClassGenerator>getGenerator(InnerClassGenerator.class);
        for (String targetClassName : this.mixin.getDeclaredTargetClasses()) {
            ClassInfo targetClassInfo = ClassInfo.forName(targetClassName);
            for (String innerClass : this.mixin.getInnerClasses()) {
                icg.registerInnerClass(this.mixin, targetClassInfo, innerClass);
            }
        }
    }

    protected void prepareMethod(MixinMethodNode mixinMethod, Method method) {
        this.prepareShadow(mixinMethod, method);
        this.prepareSoftImplements(mixinMethod, method);
    }

    protected void prepareShadow(MixinMethodNode mixinMethod, Method method) {
        AnnotationNode shadowAnnotation = Annotations.getVisible(mixinMethod, Shadow.class);
        if (shadowAnnotation == null) {
            return;
        }
        
        String prefix = Annotations.<String>getValue(shadowAnnotation, "prefix", Shadow.class);
        if (mixinMethod.name.startsWith(prefix)) {
            Annotations.setVisible(mixinMethod, MixinRenamed.class, "originalName", mixinMethod.name);
            String newName = mixinMethod.name.substring(prefix.length());
            mixinMethod.name = method.renameTo(newName);
        }
    }

    protected void prepareSoftImplements(MixinMethodNode mixinMethod, Method method) {
        for (InterfaceInfo iface : this.mixin.getSoftImplements()) {
            if (iface.renameMethod(mixinMethod)) {
                method.renameTo(mixinMethod.name);
            }
        }
    }

    protected void prepareField(FieldNode mixinField) {
        // stub
    }
    
    final MixinPreProcessorStandard conform(TargetClassContext target) {
        return this.conform(target.getClassInfo());
    }
    
    final MixinPreProcessorStandard conform(ClassInfo target) {
        this.activities.clear();
        Section conformTimer = this.profiler.begin("conform");
        try {
            for (MixinMethodNode mixinMethod : this.classNode.mixinMethods) {
                if (mixinMethod.isInjector()) {
                    Method method = this.mixin.getClassInfo().findMethod(mixinMethod, ClassInfo.INCLUDE_ALL);
                    IActivity methodActivity = this.activities.begin("Conform injector %s", mixinMethod);
                    this.conformInjector(target, mixinMethod, method);
                    methodActivity.end();
                }
            }
        } catch (MixinException ex) {
            throw ex;
        } catch (Exception ex) {
            throw new MixinPreProcessorException(String.format("Conform error for %s during activity:", this.mixin), ex, this.activities);
        }
        conformTimer.end();
        return this;
    }
    
    private void conformInjector(ClassInfo targetClass, MixinMethodNode mixinMethod, Method method) {
        MethodMapper methodMapper = targetClass.getMethodMapper();
        methodMapper.remapHandlerMethod(this.mixin, mixinMethod, method);
    }

    MixinTargetContext createContextFor(TargetClassContext target) {
        MixinTargetContext context = new MixinTargetContext(this.mixin, this.classNode, target);
        this.conform(target);
        this.attach(context);
        return context;
    }

    /**
     * Run the second pass, attach to the specified context
     * 
     * @param context mixin target context
     */
    final MixinPreProcessorStandard attach(MixinTargetContext context) {
        if (this.attached) {
            throw new IllegalStateException("Preprocessor was already attached");
        }
        
        this.attached = true;
        
        this.activities.clear();
        Section attachTimer = this.profiler.begin("attach");
        try {
            // Perform context-sensitive attachment phase
            Section timer = this.profiler.begin("methods");
            IActivity activity = this.activities.begin("Attach method");
            this.attachMethods(context);
            timer = timer.next("fields");
            activity.next("Attach field");
            this.attachFields(context);
            
            // Apply transformations to the mixin bytecode
            timer = timer.next("transform");
            activity.next("Transform");
            this.transform(context);
            activity.end();
            timer.end();
        } catch (MixinException ex) {
            throw ex;
        } catch (Exception ex) {
            throw new MixinPreProcessorException(String.format("Attach error for %s during activity:", this.mixin), ex, this.activities);
        }
        attachTimer.end();
        return this;
    }

    protected void attachMethods(MixinTargetContext context) {
        IActivity methodActivity = this.activities.begin("?");
        for (Iterator<MixinMethodNode> iter = this.classNode.mixinMethods.iterator(); iter.hasNext();) {
            MixinMethodNode mixinMethod = iter.next();
            methodActivity.next(mixinMethod.toString());
            
            if (!this.validateMethod(context, mixinMethod)) {
                iter.remove();
                continue;
            }
            
            if (this.attachInjectorMethod(context, mixinMethod)) {
                context.addMixinMethod(mixinMethod);
                continue;
            }
            
            if (this.attachAccessorMethod(context, mixinMethod)) {
                iter.remove();
                continue;
            }
            
            if (this.attachShadowMethod(context, mixinMethod)) {
                context.addShadowMethod(mixinMethod);
                iter.remove();
                continue;
            }

            if (this.attachOverwriteMethod(context, mixinMethod)) {
                context.addMixinMethod(mixinMethod);
                continue;
            }

            if (this.attachUniqueMethod(context, mixinMethod)) {
                iter.remove();
                continue;
            }
            
            this.attachMethod(context, mixinMethod);
            context.addMixinMethod(mixinMethod);
        }
        methodActivity.end();
    }

    protected boolean validateMethod(MixinTargetContext context, MixinMethodNode mixinMethod) {
        return true;
    }

    protected boolean attachInjectorMethod(MixinTargetContext context, MixinMethodNode mixinMethod) {
        return mixinMethod.isInjector();
    }

    protected boolean attachAccessorMethod(MixinTargetContext context, MixinMethodNode mixinMethod) {
        return this.attachAccessorMethod(context, mixinMethod, SpecialMethod.ACCESSOR)
                || this.attachAccessorMethod(context, mixinMethod, SpecialMethod.INVOKER);
    }

    protected boolean attachAccessorMethod(MixinTargetContext context, MixinMethodNode mixinMethod, SpecialMethod type) {
        AnnotationNode annotation = mixinMethod.getVisibleAnnotation(type.annotation);
        if (annotation == null) {
            return false;
        }
        
        String description = type + " method " + mixinMethod.name;
        Method method = this.getSpecialMethod(mixinMethod, type);
        if (MixinEnvironment.getCompatibilityLevel().isAtLeast(CompatibilityLevel.JAVA_8) && method.isStatic()) {
            if (this.mixin.getTargets().size() > 1) {
                throw new InvalidAccessorException(context, description + " in multi-target mixin is invalid. Mixin must have exactly 1 target.");
            }
            
            if (method.isConformed()) {
                mixinMethod.name = method.getName();
            } else {
                String uniqueName = context.getUniqueName(mixinMethod, true);
                MixinPreProcessorStandard.logger.log(this.mixin.getLoggingLevel(), "Renaming @{} method {}{} to {} in {}",
                        Annotations.getSimpleName(annotation), mixinMethod.name, mixinMethod.desc, uniqueName, this.mixin);
                mixinMethod.name = method.conform(uniqueName);
            }

        } else {
            if (!method.isAbstract()) {
                throw new InvalidAccessorException(context, description + " is not abstract");
            }
    
            if (method.isStatic()) {
                throw new InvalidAccessorException(context, description + " cannot be static");
            }
        }
        
        context.addAccessorMethod(mixinMethod, type.annotation);
        return true;
    }

    protected boolean attachShadowMethod(MixinTargetContext context, MixinMethodNode mixinMethod) {
        return this.attachSpecialMethod(context, mixinMethod, SpecialMethod.SHADOW);
    }
    
    protected boolean attachOverwriteMethod(MixinTargetContext context, MixinMethodNode mixinMethod) {
        return this.attachSpecialMethod(context, mixinMethod, SpecialMethod.OVERWRITE);
    }
    
    protected boolean attachSpecialMethod(MixinTargetContext context, MixinMethodNode mixinMethod, SpecialMethod type) {
        
        AnnotationNode annotation = mixinMethod.getVisibleAnnotation(type.annotation);
        if (annotation == null) {
            return false;
        }
        
        if (type.isOverwrite) {
            this.checkMixinNotUnique(mixinMethod, type);
        }
        
        Method method = this.getSpecialMethod(mixinMethod, type);
        MethodNode target = context.findMethod(mixinMethod, annotation);
        if (target == null) {
            target = context.findRemappedMethod(mixinMethod);
            if (target == null) {
                throw new InvalidMixinException(this.mixin,
                        String.format("%s method %s in %s was not located in the target class %s. %s%s", type, mixinMethod.name, this.mixin,
                                context.getTarget(), context.getReferenceMapper().getStatus(),
                                MixinPreProcessorStandard.getDynamicInfo(mixinMethod)));
            }
            mixinMethod.name = method.renameTo(target.name);
        }
        
        if (Constants.CTOR.equals(target.name)) {
            throw new InvalidMixinException(this.mixin, String.format("Nice try! %s in %s cannot alias a constructor", mixinMethod.name, this.mixin));
        }
        
        if (!Bytecode.compareFlags(mixinMethod, target, Opcodes.ACC_STATIC)) {
            throw new InvalidMixinException(this.mixin, String.format("STATIC modifier of %s method %s in %s does not match the target", type,
                    mixinMethod.name, this.mixin));
        }
        
        this.conformVisibility(context, mixinMethod, type, target);
        
        if (!target.name.equals(mixinMethod.name)) {
            if (type.isOverwrite && (target.access & Opcodes.ACC_PRIVATE) == 0) {
                throw new InvalidMixinException(this.mixin, "Non-private method cannot be aliased. Found " + target.name);
            }
            
            mixinMethod.name = method.renameTo(target.name);
        }
        
        return true;
    }

    private void conformVisibility(MixinTargetContext context, MixinMethodNode mixinMethod, SpecialMethod type, MethodNode target) {
        Visibility visTarget = Bytecode.getVisibility(target);
        Visibility visMethod = Bytecode.getVisibility(mixinMethod);
        if (visMethod.ordinal() >= visTarget.ordinal()) {
            if (visTarget == Visibility.PRIVATE && visMethod.ordinal() > Visibility.PRIVATE.ordinal()) {
                context.getTarget().addUpgradedMethod(target);
            }
            return;
        }
        
        String message = String.format("%s %s method %s in %s cannot reduce visibiliy of %s target method", visMethod, type, mixinMethod.name,
                this.mixin, visTarget);
        
        if (type.isOverwrite && !this.mixin.getParent().conformOverwriteVisibility()) {
            throw new InvalidMixinException(this.mixin, message);
        }
        
        if (visMethod == Visibility.PRIVATE) {
            if (type.isOverwrite) {
                MixinPreProcessorStandard.logger.warn("Static binding violation: {}, visibility will be upgraded.", message);
            }
            context.addUpgradedMethod(mixinMethod);
            Bytecode.setVisibility(mixinMethod, visTarget);
        }
    }

    protected Method getSpecialMethod(MixinMethodNode mixinMethod, SpecialMethod type) {
        Method method = this.mixin.getClassInfo().findMethod(mixinMethod, ClassInfo.INCLUDE_ALL);
        this.checkMethodNotUnique(method, type);
        return method;
    }

    protected void checkMethodNotUnique(Method method, SpecialMethod type) {
        if (method.isUnique()) {
            throw new InvalidMixinException(this.mixin, String.format("%s method %s in %s cannot be @Unique", type, method.getName(), this.mixin));
        }
    }

    protected void checkMixinNotUnique(MixinMethodNode mixinMethod, SpecialMethod type) {
        if (this.mixin.isUnique()) {
            throw new InvalidMixinException(this.mixin, String.format("%s method %s found in a @Unique mixin %s", type, mixinMethod.name,
                    this.mixin));
        }
    }

    protected boolean attachUniqueMethod(MixinTargetContext context, MixinMethodNode mixinMethod) {
        Method method = this.mixin.getClassInfo().findMethod(mixinMethod, ClassInfo.INCLUDE_ALL);
        if (method == null || ((!method.isUnique() && !this.mixin.isUnique()) && !method.isSynthetic())) {
            return false;
        }
        
        boolean synthetic = method.isSynthetic();
        if (synthetic) {
            context.transformDescriptor(mixinMethod);
            method.remapTo(mixinMethod.desc);
        }

        MethodNode target = context.findMethod(mixinMethod, null);
        if (target == null && !synthetic) {
            return false;
        }
        
        String type = synthetic ? "synthetic" : "@Unique";
        
        if (Bytecode.getVisibility(mixinMethod).ordinal() < Visibility.PUBLIC.ordinal()) {
            if (method.isConformed()) {
                mixinMethod.name = method.getName();
            } else {
                String uniqueName = context.getUniqueName(mixinMethod, false);
                MixinPreProcessorStandard.logger.log(this.mixin.getLoggingLevel(), "Renaming {} method {}{} to {} in {}",
                        type, mixinMethod.name, mixinMethod.desc, uniqueName, this.mixin);
                mixinMethod.name = method.conform(uniqueName);
            }
            return false;
        }

        if (target == null) {
            return false;
        }
        
        if (this.strictUnique) {
            throw new InvalidMixinException(this.mixin, String.format("Method conflict, %s method %s in %s cannot overwrite %s%s in %s",
                    type, mixinMethod.name, this.mixin, target.name, target.desc, context.getTarget()));
        }
        
        AnnotationNode unique = Annotations.getVisible(mixinMethod, Unique.class);
        if (unique == null || !Annotations.<Boolean>getValue(unique, "silent", Boolean.FALSE).booleanValue()) {
            if (Bytecode.hasFlag(mixinMethod, Opcodes.ACC_BRIDGE)) {
                try {
                    // will throw exception if bridge methods are incompatible
                    Bytecode.compareBridgeMethods(target, mixinMethod);
                    MixinPreProcessorStandard.logger.debug("Discarding sythetic bridge method {} in {} because existing method in {} is compatible",
                            type, mixinMethod.name, this.mixin, context.getTarget());
                    return true;
                } catch (SyntheticBridgeException ex) {
                    if (this.verboseLogging || this.env.getOption(Option.DEBUG_VERIFY)) {
                        // Show analysis if debug options are active, implying we're in a dev environment
                        ex.printAnalysis(context, target, mixinMethod);
                    }
                    throw new InvalidMixinException(this.mixin, ex.getMessage());
                }
            }
            
            MixinPreProcessorStandard.logger.warn("Discarding {} public method {} in {} because it already exists in {}", type, mixinMethod.name,
                    this.mixin, context.getTarget());
            return true;
        }

        context.addMixinMethod(mixinMethod);
        return true;
    }
    
    protected void attachMethod(MixinTargetContext context, MixinMethodNode mixinMethod) {
        Method method = this.mixin.getClassInfo().findMethod(mixinMethod);
        if (method == null) {
            return;
        }
        
        Method parentMethod = this.mixin.getClassInfo().findMethodInHierarchy(mixinMethod, SearchType.SUPER_CLASSES_ONLY);
        if (parentMethod != null && parentMethod.isRenamed()) {
            mixinMethod.name = method.renameTo(parentMethod.getName());
        }
        
        MethodNode target = context.findMethod(mixinMethod, null);
        if (target != null) {
            this.conformVisibility(context, mixinMethod, SpecialMethod.MERGE, target);
        }
    }

    protected void attachFields(MixinTargetContext context) {
        IActivity fieldActivity = this.activities.begin("?");
        for (Iterator<FieldNode> iter = this.classNode.getFields().iterator(); iter.hasNext();) {
            FieldNode mixinField = iter.next();
            fieldActivity.next("%s:%s", mixinField.name, mixinField.desc);
            AnnotationNode shadow = Annotations.getVisible(mixinField, Shadow.class);
            boolean isShadow = shadow != null;
            
            if (!this.validateField(context, mixinField, shadow)) {
                iter.remove();
                continue;
            }

            Field field = this.mixin.getClassInfo().findField(mixinField);
            context.transformDescriptor(mixinField);
            field.remapTo(mixinField.desc);
            
            if (field.isUnique() && isShadow) {
                throw new InvalidMixinException(this.mixin, String.format("@Shadow field %s cannot be @Unique", mixinField.name));
            }
            
            FieldNode target = context.findField(mixinField, shadow);
            if (target == null) {
                if (shadow == null) {
                    continue;
                }
                target = context.findRemappedField(mixinField);
                if (target == null) {
                    // If this field is a shadow field but is NOT found in the target class, that's bad, mmkay
                    throw new InvalidMixinException(this.mixin, String.format("@Shadow field %s was not located in the target class %s. %s%s",
                            mixinField.name, context.getTarget(), context.getReferenceMapper().getStatus(),
                            MixinPreProcessorStandard.getDynamicInfo(mixinField)));
                }
                mixinField.name = field.renameTo(target.name);
            }
            
            if (!Bytecode.compareFlags(mixinField, target, Opcodes.ACC_STATIC)) {
                throw new InvalidMixinException(this.mixin, String.format("STATIC modifier of @Shadow field %s in %s does not match the target",
                        mixinField.name, this.mixin));
            }
            
            if (field.isUnique()) {
                if ((mixinField.access & (Opcodes.ACC_PRIVATE | Opcodes.ACC_PROTECTED)) != 0) {
                    String uniqueName = context.getUniqueName(mixinField);
                    MixinPreProcessorStandard.logger.log(this.mixin.getLoggingLevel(), "Renaming @Unique field {}{} to {} in {}",
                            mixinField.name, mixinField.desc, uniqueName, this.mixin);
                    mixinField.name = field.renameTo(uniqueName);
                    continue;
                }

                if (this.strictUnique) {
                    throw new InvalidMixinException(this.mixin, String.format("Field conflict, @Unique field %s in %s cannot overwrite %s%s in %s",
                            mixinField.name, this.mixin, target.name, target.desc, context.getTarget()));
                }
                
                MixinPreProcessorStandard.logger.warn("Discarding @Unique public field {} in {} because it already exists in {}. "
                        + "Note that declared FIELD INITIALISERS will NOT be removed!", mixinField.name, this.mixin, context.getTarget());

                iter.remove();
                continue;
            }
            
            // Check that the shadow field has a matching descriptor
            if (!target.desc.equals(mixinField.desc)) {
                throw new InvalidMixinException(this.mixin, String.format("The field %s in the target class has a conflicting signature",
                        mixinField.name));
            }
            
            if (!target.name.equals(mixinField.name)) {
                if ((target.access & Opcodes.ACC_PRIVATE) == 0 && (target.access & Opcodes.ACC_SYNTHETIC) == 0) {
                    throw new InvalidMixinException(this.mixin, "Non-private field cannot be aliased. Found " + target.name);
                }
                
                mixinField.name = field.renameTo(target.name);
            }
            
            // Shadow fields get stripped from the mixin class
            iter.remove();
            
            if (isShadow) {
                boolean isFinal = field.isDecoratedFinal();
                if (this.verboseLogging && Bytecode.hasFlag(target, Opcodes.ACC_FINAL) != isFinal) {
                    String message = isFinal
                            ? "@Shadow field {}::{} is decorated with @Final but target is not final"
                            : "@Shadow target {}::{} is final but shadow is not decorated with @Final";
                    MixinPreProcessorStandard.logger.warn(message, this.mixin, mixinField.name);
                }

                context.addShadowField(mixinField, field);
            }
        }
    }

    protected boolean validateField(MixinTargetContext context, FieldNode field, AnnotationNode shadow) {
        // Public static fields will fall foul of early static binding in java, including them in a mixin is an error condition
        if (Bytecode.isStatic(field)
                && !Bytecode.hasFlag(field, Opcodes.ACC_PRIVATE)
                && !Bytecode.hasFlag(field, Opcodes.ACC_SYNTHETIC)
                && shadow == null) {
            throw new InvalidMixinException(context, String.format("Mixin %s contains non-private static field %s:%s",
                    context, field.name, field.desc));
        }

        // Shadow fields can't have prefixes, it's meaningless for them anyway
        String prefix = Annotations.<String>getValue(shadow, "prefix", Shadow.class);
        if (field.name.startsWith(prefix)) {
            throw new InvalidMixinException(context, String.format("@Shadow field %s.%s has a shadow prefix. This is not allowed.",
                    context, field.name));
        }
        
        // Imaginary super fields get stripped from the class, but first we validate them
        if (Constants.IMAGINARY_SUPER.equals(field.name)) {
            if (field.access != Opcodes.ACC_PRIVATE) {
                throw new InvalidMixinException(this.mixin, String.format("Imaginary super field %s.%s must be private and non-final", context,
                        field.name));
            }
            if (!field.desc.equals("L" + this.mixin.getClassRef() + ";")) {
                throw new InvalidMixinException(this.mixin,
                        String.format("Imaginary super field %s.%s must have the same type as the parent mixin (%s)", context, field.name,
                                this.mixin.getClassName()));
            }
            return false;
        }
        
        return true;
    }

    /**
     * Apply discovered method and field renames to method invocations and field
     * accesses in the mixin
     */
    protected void transform(MixinTargetContext context) {
        IActivity methodActivity = this.activities.begin("method");
        for (MethodNode mixinMethod : this.classNode.methods) {
            methodActivity.next("Method %s", mixinMethod);
            for (Iterator<AbstractInsnNode> iter = mixinMethod.instructions.iterator(); iter.hasNext();) {
                AbstractInsnNode insn = iter.next();
                IActivity activity = this.activities.begin(Bytecode.getOpcodeName(insn));
                if (insn instanceof MethodInsnNode) {
                    this.transformMethod((MethodInsnNode)insn);
                } else if (insn instanceof FieldInsnNode) {
                    this.transformField((FieldInsnNode)insn);
                } else if (insn instanceof InvokeDynamicInsnNode) {
                    this.transformInvokeDynamic((InvokeDynamicInsnNode)insn);
                }
                activity.end();
            }
        }
        methodActivity.end();
    }

<<<<<<< HEAD
    protected void transformInvokeDynamic(InvokeDynamicInsnNode invokeDynamicNode) {
        Activity activity = this.activities.begin("%s%s", invokeDynamicNode.name, invokeDynamicNode.desc);
=======
    protected void transformMethod(MethodInsnNode methodNode) {
        IActivity activity = this.activities.begin("%s::%s%s", methodNode.owner, methodNode.name, methodNode.desc);
>>>>>>> bc06e8bc
        Section metaTimer = this.profiler.begin("meta");

        MemberRef.Handle ref = new MemberRef.Handle(invokeDynamicNode.bsm);
        transformMemberReference(ref);
        invokeDynamicNode.bsm = ref.getMethodHandle();

        for (int i = 0; i < invokeDynamicNode.bsmArgs.length; i++) {
            if (invokeDynamicNode.bsmArgs[i] instanceof Handle) {
                ref = new MemberRef.Handle((Handle) invokeDynamicNode.bsmArgs[i]);
                transformMemberReference(ref);
                invokeDynamicNode.bsmArgs[i] = ref.getMethodHandle();
            }
        }

        metaTimer.end();
        activity.end();
    }

    protected void transformMethod(MethodInsnNode methodNode) {
        MemberRef.Method ref = new MemberRef.Method(methodNode);
        transformMemberReference(ref);
    }

    protected void transformField(FieldInsnNode fieldNode) {
<<<<<<< HEAD
        MemberRef.Field ref = new MemberRef.Field(fieldNode);
        transformMemberReference(ref);
    }

    protected void transformMemberReference(MemberRef ref) {
        Activity activity = this.activities.begin("%s::%s%s", ref.getOwner(), ref.getName(), ref.getDesc());
=======
        IActivity activity = this.activities.begin("%s::%s:%s", fieldNode.owner, fieldNode.name, fieldNode.desc);
>>>>>>> bc06e8bc
        Section metaTimer = this.profiler.begin("meta");

        ClassInfo owner = ClassInfo.forDescriptor(ref.getOwner(), TypeLookup.DECLARED_TYPE);
        if (owner == null) {
            throw new RuntimeException(new ClassNotFoundException(ref.getOwner().replace('/', '.')));
        }

        ClassInfo.Member member;
        if (ref.isField()) {
            int includeStatic = ((ref.getOpcode() == Opcodes.GETSTATIC || ref.getOpcode() == Opcodes.PUTSTATIC)
                    ? ClassInfo.INCLUDE_STATIC : 0);
            member = owner.findFieldInHierarchy(ref.getName(), ref.getDesc(), SearchType.ALL_CLASSES, ClassInfo.INCLUDE_PRIVATE | includeStatic);
        } else {
            int includeStatic = (ref.getOpcode() == Opcodes.INVOKESTATIC
                    ? ClassInfo.INCLUDE_STATIC : 0);
            ClassInfo.Method method = owner.findMethodInHierarchy(ref.getName(), ref.getDesc(), SearchType.ALL_CLASSES, ClassInfo.INCLUDE_PRIVATE | includeStatic);

            //Accessors are never renamed, despite it appearing as if they have been
            member = method != null && !method.isAccessor() ? method : null;
        }

        metaTimer.end();
        if (member != null && member.isRenamed()) {
            ref.setName(member.getName());
        }
        activity.end();
    }
    
    /**
     * Get info from a decorating {@link Dynamic} annotation. If the annotation
     * is present, a descriptive string suitable for inclusion in an error
     * message is returned. If the annotation is not present then an empty
     * string is returned.
     * 
     * @param method method to inspect
     * @return dynamic text in parentheses or empty string
     */
    protected static String getDynamicInfo(MethodNode method) {
        return MixinPreProcessorStandard.getDynamicInfo("Method", Annotations.getInvisible(method, Dynamic.class));
    }
    
    /**
     * Get info from a decorating {@link Dynamic} annotation. If the annotation
     * is present, a descriptive string suitable for inclusion in an error
     * message is returned. If the annotation is not present then an empty
     * string is returned.
     * 
     * @param method method to inspect
     * @return dynamic text in parentheses or empty string
     */
    protected static String getDynamicInfo(FieldNode method) {
        return MixinPreProcessorStandard.getDynamicInfo("Field", Annotations.getInvisible(method, Dynamic.class));
    }

    private static String getDynamicInfo(String targetType, AnnotationNode annotation) {
        String description = Strings.nullToEmpty(Annotations.<String>getValue(annotation));
        Type upstream = Annotations.<Type>getValue(annotation, "mixin");
        if (upstream != null) {
            description = String.format("{%s} %s", upstream.getClassName(), description).trim();
        }
        return description.length() > 0 ? String.format(" %s is @Dynamic(%s)", targetType, description) : "";
    }

}<|MERGE_RESOLUTION|>--- conflicted
+++ resolved
@@ -176,7 +176,7 @@
         try {
             IActivity activity = this.activities.begin("Prepare inner classes");
             this.prepareInnerClasses(extensions);
-            
+
             activity.next("Prepare method");
             for (MixinMethodNode mixinMethod : this.classNode.mixinMethods) {
                 Method method = this.mixin.getClassInfo().findMethod(mixinMethod);
@@ -742,13 +742,8 @@
         methodActivity.end();
     }
 
-<<<<<<< HEAD
     protected void transformInvokeDynamic(InvokeDynamicInsnNode invokeDynamicNode) {
-        Activity activity = this.activities.begin("%s%s", invokeDynamicNode.name, invokeDynamicNode.desc);
-=======
-    protected void transformMethod(MethodInsnNode methodNode) {
-        IActivity activity = this.activities.begin("%s::%s%s", methodNode.owner, methodNode.name, methodNode.desc);
->>>>>>> bc06e8bc
+        IActivity activity = this.activities.begin("%s::%s%s", invokeDynamicNode.owner, invokeDynamicNode.name, invokeDynamicNode.desc);
         Section metaTimer = this.profiler.begin("meta");
 
         MemberRef.Handle ref = new MemberRef.Handle(invokeDynamicNode.bsm);
@@ -773,16 +768,12 @@
     }
 
     protected void transformField(FieldInsnNode fieldNode) {
-<<<<<<< HEAD
         MemberRef.Field ref = new MemberRef.Field(fieldNode);
         transformMemberReference(ref);
     }
 
     protected void transformMemberReference(MemberRef ref) {
-        Activity activity = this.activities.begin("%s::%s%s", ref.getOwner(), ref.getName(), ref.getDesc());
-=======
-        IActivity activity = this.activities.begin("%s::%s:%s", fieldNode.owner, fieldNode.name, fieldNode.desc);
->>>>>>> bc06e8bc
+        IActivity activity = this.activities.begin("%s::%s:%s", ref.getOwner(), ref.getName(), ref.getDesc());
         Section metaTimer = this.profiler.begin("meta");
 
         ClassInfo owner = ClassInfo.forDescriptor(ref.getOwner(), TypeLookup.DECLARED_TYPE);
