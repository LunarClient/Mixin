--- conflicted
+++ resolved
@@ -27,13 +27,8 @@
 import java.lang.annotation.Annotation;
 import java.util.Iterator;
 
-<<<<<<< HEAD
-import org.apache.logging.log4j.LogManager;
-import org.apache.logging.log4j.Logger;
+import org.spongepowered.asm.logging.ILogger;
 import org.objectweb.asm.Handle;
-=======
-import org.spongepowered.asm.logging.ILogger;
->>>>>>> d7fc0590
 import org.objectweb.asm.Opcodes;
 import org.objectweb.asm.Type;
 import org.objectweb.asm.tree.*;
@@ -181,7 +176,7 @@
         try {
             IActivity activity = this.activities.begin("Prepare inner classes");
             this.prepareInnerClasses(extensions);
-
+            
             activity.next("Prepare method");
             for (MixinMethodNode mixinMethod : this.classNode.mixinMethods) {
                 Method method = this.mixin.getClassInfo().findMethod(mixinMethod);
