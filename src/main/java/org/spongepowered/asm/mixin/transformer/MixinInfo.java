--- conflicted
+++ resolved
@@ -69,11 +69,8 @@
 import org.spongepowered.asm.util.Annotations;
 import org.spongepowered.asm.util.Bytecode;
 import org.spongepowered.asm.util.asm.ASM;
-<<<<<<< HEAD
+import org.spongepowered.asm.util.asm.MethodNodeEx;
 import org.spongepowered.asm.util.CompareUtil;
-=======
-import org.spongepowered.asm.util.asm.MethodNodeEx;
->>>>>>> f9e19c32
 import org.spongepowered.asm.util.perf.Profiler;
 import org.spongepowered.asm.util.perf.Profiler.Section;
 
@@ -664,16 +661,16 @@
      * Handle for a declared target on a mixin.
      */
     static final class DeclaredTarget {
-        
+
         final String name;
-        
+
         final boolean isPrivate;
 
         private DeclaredTarget(String name, boolean isPrivate) {
             this.name = name;
             this.isPrivate = isPrivate;
         }
-        
+
         @Override
         public String toString() {
             return this.name;
@@ -688,9 +685,9 @@
             }
             return null;
         }
-        
-    }
-    
+
+    }
+
     /**
      * Global order of mixin infos, used to determine ordering between mixins
      * with equivalent priority
@@ -737,7 +734,7 @@
      * but not yet parsed in the current environment
      */
     private final transient List<DeclaredTarget> declaredTargets;
-    
+
     /**
      * Mixin targets, read from the {@link Mixin} annotation on the mixin class
      */
@@ -844,7 +841,7 @@
             throw new InvalidMixinException(this, ex);
         }
     }
-    
+
     /**
      * Parse the declared targets from the annotation into ClassInfo instances
      * and perform initial validation of each target
@@ -918,7 +915,7 @@
     /**
      * Combine the public and private mixin targets from the supplied annotation
      * and return them as an interable collection
-     * 
+     *
      * @param mixin mixin annotation
      * @return target list
      */
@@ -936,7 +933,7 @@
 
     /**
      * Check whether this mixin should apply to the specified taret
-     * 
+     *
      * @param ignorePlugin true to ignore the config plugin
      * @param targetName target class name
      * @return true if the mixin should be a pplied
@@ -950,7 +947,7 @@
 
     /**
      * Read and parse target classes from the supplied class node
-     * 
+     *
      * @param classNode class node to parse
      * @param ignorePlugin true to ignore the config plugin when deciding
      *      whether to apply declared targets
@@ -1024,7 +1021,7 @@
     private boolean isReloading() {
         return this.pendingState instanceof Reloaded;
     }
-    
+
     String remapClassName(String className) {
         return this.parent.remapClassName(this.getClassRef(), className);
     }
@@ -1152,7 +1149,7 @@
     public boolean isRequired() {
         return this.parent.isRequired();
     }
-    
+
     /**
      * Get the logging level for this mixin
      */
@@ -1182,7 +1179,7 @@
     List<String> getDeclaredTargetClasses() {
         return Collections.<String>unmodifiableList(Lists.transform(this.declaredTargets, Functions.toStringFunction()));
     }
-    
+
     /**
      * Get the target class names for this mixin
      */
