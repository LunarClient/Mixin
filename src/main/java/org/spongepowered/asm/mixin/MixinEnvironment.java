--- conflicted
+++ resolved
@@ -645,11 +645,7 @@
         },
         
         /**
-<<<<<<< HEAD
-         * Java 11 and above
-=======
          * Java 11 or above is required
->>>>>>> 2accda50
          */
         JAVA_11(11, Opcodes.V11, LanguageFeatures.METHODS_IN_INTERFACES | LanguageFeatures.PRIVATE_SYNTHETIC_METHODS_IN_INTERFACES
                 | LanguageFeatures.PRIVATE_METHODS_IN_INTERFACES | LanguageFeatures.NESTING | LanguageFeatures.DYNAMIC_CONSTANTS) {
@@ -660,75 +656,7 @@
             }
             
         },
-<<<<<<< HEAD
-
-        /**
-         * Java 12 and above
-         */
-        JAVA_12(12, Opcodes.V12, LanguageFeature.METHODS_IN_INTERFACES | LanguageFeature.PRIVATE_METHODS_IN_INTERFACES
-                | LanguageFeature.NESTING | LanguageFeature.DYNAMIC_CONSTANTS) {
-
-            @Override
-            boolean isSupported() {
-                return JavaVersion.current() >= 12.0;
-            }
-
-        },
-
-        /**
-         * Java 13 and above
-         */
-        JAVA_13(13, Opcodes.V13, LanguageFeature.METHODS_IN_INTERFACES | LanguageFeature.PRIVATE_METHODS_IN_INTERFACES
-                | LanguageFeature.NESTING | LanguageFeature.DYNAMIC_CONSTANTS) {
-
-            @Override
-            boolean isSupported() {
-                return JavaVersion.current() >= 13.0;
-            }
-
-        },
-
-        /**
-         * Java 14 and above
-         */
-        JAVA_14(14, Opcodes.V14, LanguageFeature.METHODS_IN_INTERFACES | LanguageFeature.PRIVATE_METHODS_IN_INTERFACES
-                | LanguageFeature.NESTING | LanguageFeature.DYNAMIC_CONSTANTS) {
-
-            @Override
-            boolean isSupported() {
-                return JavaVersion.current() >= 14.0;
-            }
-
-        },
-
-        /**
-         * Java 15 and above
-         */
-        JAVA_15(15, Opcodes.V15, LanguageFeature.METHODS_IN_INTERFACES | LanguageFeature.PRIVATE_METHODS_IN_INTERFACES
-                | LanguageFeature.NESTING | LanguageFeature.DYNAMIC_CONSTANTS) {
-
-            @Override
-            boolean isSupported() {
-                return JavaVersion.current() >= 15.0;
-            }
-
-        },
-
-        /**
-         * Java 16 and above
-         */
-        JAVA_16(16, Opcodes.V16, LanguageFeature.METHODS_IN_INTERFACES | LanguageFeature.PRIVATE_METHODS_IN_INTERFACES
-                | LanguageFeature.NESTING | LanguageFeature.DYNAMIC_CONSTANTS) {
-
-            @Override
-            boolean isSupported() {
-                return JavaVersion.current() >= 16.0;
-            }
-
-        };
-=======
->>>>>>> 2accda50
-        
+
         /**
          * Java 12 or above is required
          */
