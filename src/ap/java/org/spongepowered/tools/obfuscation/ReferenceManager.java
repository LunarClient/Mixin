--- conflicted
+++ resolved
@@ -150,20 +150,12 @@
         if (fileName.matches("^.*[\\\\/:].*$")) {
             File outFile = new File(fileName);
             outFile.getParentFile().mkdirs();
-<<<<<<< HEAD
-            this.ap.printMessage(Kind.OTHER, "Writing " + description + " to " + outFile.getAbsolutePath());
-=======
             this.ap.printMessage(MessageType.INFO, "Writing " + description + " to " + outFile.getAbsolutePath());
->>>>>>> 155314e6
             return new PrintWriter(outFile);
         }
         
         FileObject outResource = this.ap.getProcessingEnvironment().getFiler().createResource(StandardLocation.CLASS_OUTPUT, "", fileName);
-<<<<<<< HEAD
-        this.ap.printMessage(Kind.OTHER, "Writing " + description + " to " + new File(outResource.toUri()).getAbsolutePath());
-=======
         this.ap.printMessage(MessageType.INFO, "Writing " + description + " to " + new File(outResource.toUri()).getAbsolutePath());
->>>>>>> 155314e6
         return new PrintWriter(outResource.openWriter());
     }
 
