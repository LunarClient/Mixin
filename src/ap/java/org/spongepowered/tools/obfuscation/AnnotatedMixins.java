/*
 * This file is part of Mixin, licensed under the MIT License (MIT).
 *
 * Copyright (c) SpongePowered <https://www.spongepowered.org>
 * Copyright (c) contributors
 *
 * Permission is hereby granted, free of charge, to any person obtaining a copy
 * of this software and associated documentation files (the "Software"), to deal
 * in the Software without restriction, including without limitation the rights
 * to use, copy, modify, merge, publish, distribute, sublicense, and/or sell
 * copies of the Software, and to permit persons to whom the Software is
 * furnished to do so, subject to the following conditions:
 *
 * The above copyright notice and this permission notice shall be included in
 * all copies or substantial portions of the Software.
 *
 * THE SOFTWARE IS PROVIDED "AS IS", WITHOUT WARRANTY OF ANY KIND, EXPRESS OR
 * IMPLIED, INCLUDING BUT NOT LIMITED TO THE WARRANTIES OF MERCHANTABILITY,
 * FITNESS FOR A PARTICULAR PURPOSE AND NONINFRINGEMENT. IN NO EVENT SHALL THE
 * AUTHORS OR COPYRIGHT HOLDERS BE LIABLE FOR ANY CLAIM, DAMAGES OR OTHER
 * LIABILITY, WHETHER IN AN ACTION OF CONTRACT, TORT OR OTHERWISE, ARISING FROM,
 * OUT OF OR IN CONNECTION WITH THE SOFTWARE OR THE USE OR OTHER DEALINGS IN
 * THE SOFTWARE.
 */
package org.spongepowered.tools.obfuscation;

import java.io.File;
import java.io.IOException;
import java.io.InputStream;
import java.util.ArrayList;
import java.util.Collection;
import java.util.HashMap;
import java.util.List;
import java.util.Locale;
import java.util.Map;
import java.util.Properties;
import java.util.regex.Matcher;
import java.util.regex.Pattern;

import javax.annotation.processing.Filer;
import javax.annotation.processing.ProcessingEnvironment;
import javax.annotation.processing.RoundEnvironment;
import javax.lang.model.element.AnnotationMirror;
import javax.lang.model.element.AnnotationValue;
import javax.lang.model.element.Element;
import javax.lang.model.element.ExecutableElement;
import javax.lang.model.element.PackageElement;
import javax.lang.model.element.TypeElement;
import javax.lang.model.element.VariableElement;
import javax.lang.model.type.DeclaredType;
import javax.lang.model.type.TypeMirror;
import javax.lang.model.util.Elements;
import javax.tools.Diagnostic.Kind;
import javax.tools.FileObject;
import javax.tools.StandardLocation;

import org.spongepowered.asm.launch.MixinBootstrap;
import org.spongepowered.asm.mixin.Overwrite;
import org.spongepowered.asm.mixin.gen.Accessor;
import org.spongepowered.asm.mixin.gen.Invoker;
import org.spongepowered.asm.util.ITokenProvider;
import org.spongepowered.asm.util.VersionNumber;
import org.spongepowered.asm.util.logging.MessageRouter;
import org.spongepowered.tools.obfuscation.interfaces.IJavadocProvider;
import org.spongepowered.tools.obfuscation.interfaces.IMixinAnnotationProcessor;
import org.spongepowered.tools.obfuscation.interfaces.IMixinValidator;
import org.spongepowered.tools.obfuscation.interfaces.IMixinValidator.ValidationPass;
import org.spongepowered.tools.obfuscation.interfaces.IObfuscationManager;
import org.spongepowered.tools.obfuscation.interfaces.ITypeHandleProvider;
import org.spongepowered.tools.obfuscation.mirror.AnnotationHandle;
import org.spongepowered.tools.obfuscation.mirror.TypeHandle;
import org.spongepowered.tools.obfuscation.mirror.TypeHandleSimulated;
import org.spongepowered.tools.obfuscation.mirror.TypeReference;
import org.spongepowered.tools.obfuscation.struct.InjectorRemap;
import org.spongepowered.tools.obfuscation.validation.ParentValidator;
import org.spongepowered.tools.obfuscation.validation.TargetValidator;

import com.google.common.collect.ImmutableList;
import com.google.common.collect.ImmutableList.Builder;

/**
 * Mixin info manager, stores all of the mixin info during processing and also
 * manages access to the mappings
 */
final class AnnotatedMixins implements IMixinAnnotationProcessor, ITokenProvider, ITypeHandleProvider, IJavadocProvider {

    private static final String MAPID_SYSTEM_PROPERTY = "mixin.target.mapid";
    
    private static final String RECOMMENDED_MIXINGRADLE_VERSION = "0.7";

    /**
     * Singleton instances for each ProcessingEnvironment
     */
    private static Map<ProcessingEnvironment, AnnotatedMixins> instances = new HashMap<ProcessingEnvironment, AnnotatedMixins>();

    /**
     * Detected compiler environment
     */
    private final CompilerEnvironment env;

    /**
     * Local processing environment
     */
    private final ProcessingEnvironment processingEnv;

    /**
     * Mixins during processing phase
     */
    private final Map<String, AnnotatedMixin> mixins = new HashMap<String, AnnotatedMixin>();

    /**
     * Mixins created during this AP pass
     */
    private final List<AnnotatedMixin> mixinsForPass = new ArrayList<AnnotatedMixin>();

    /**
     * Obfuscation manager
     */
    private final IObfuscationManager obf;

    /**
     * Rule validators
     */
    private final List<IMixinValidator> validators;

    /**
     * Resolved tokens for constraint validation
     */
    private final Map<String, Integer> tokenCache = new HashMap<String, Integer>();

    /**
     * Serialisable mixin target map
     */
    private final TargetMap targets;

    /**
     * Properties file used to specify options when AP options cannot be
     * configured via the build script (eg. when using AP with MCP)
     */
    private Properties properties;
    
    /**
     * No informational messages, I'm hunting wabbits
     */
    private boolean beVewyVewyQuiet;

    /**
     * Private constructor, get instances using {@link #getMixinsForEnvironment}
     */
    private AnnotatedMixins(ProcessingEnvironment processingEnv) {
        this.env = this.detectEnvironment(processingEnv);
        this.processingEnv = processingEnv;
        this.beVewyVewyQuiet = this.env == CompilerEnvironment.JDT || "true".equalsIgnoreCase(this.getOption(SupportedOptions.QUIET));
        
        MessageRouter.setMessager(processingEnv.getMessager());

        String pluginVersion = this.checkPluginVersion(this.getOption(SupportedOptions.PLUGIN_VERSION));
        String pluginVersionString = pluginVersion != null ? String.format(" (MixinGradle Version=%s)", pluginVersion) : "";
        this.printMessage(Kind.OTHER, "SpongePowered MIXIN Annotation Processor Version=" + MixinBootstrap.VERSION + pluginVersionString);

        this.targets = this.initTargetMap();
        this.obf = new ObfuscationManager(this);
        this.obf.init();

        this.validators = ImmutableList.<IMixinValidator>of(
            new ParentValidator(this),
            new TargetValidator(this)
        );
        
        this.initTokenCache(this.getOption(SupportedOptions.TOKENS));
    }

    /**
     * If MixinGradle is in use, check the version. This will allow us to notify
     * the user if the version of MixinGradle is out of date relative to the
     * Mixin library version
     */
    private String checkPluginVersion(String version) {
        if (version == null) {
            return null;
        }
        
        VersionNumber pluginVersion = VersionNumber.parse(version);
        VersionNumber recommendedVersion = VersionNumber.parse(AnnotatedMixins.RECOMMENDED_MIXINGRADLE_VERSION);
        if (pluginVersion.compareTo(recommendedVersion) < 0) {
            this.printMessage(Kind.WARNING, String.format("MixinGradle version %s is out of date. Update to the recommended version %s",
                    pluginVersion, recommendedVersion));
        }
        return pluginVersion.toString();
    }

    protected TargetMap initTargetMap() {
        TargetMap targets = TargetMap.create(System.getProperty(AnnotatedMixins.MAPID_SYSTEM_PROPERTY));
        System.setProperty(AnnotatedMixins.MAPID_SYSTEM_PROPERTY, targets.getSessionId());
        String targetsFileName = this.getOption(SupportedOptions.DEPENDENCY_TARGETS_FILE);
        if (targetsFileName != null) {
            try {
                targets.readImports(new File(targetsFileName));
            } catch (IOException ex) {
                this.printMessage(Kind.WARNING, "Could not read from specified imports file: " + targetsFileName);
            }
        }
        return targets;
    }

    private void initTokenCache(String tokens) {
        if (tokens != null) {
            Pattern tokenPattern = Pattern.compile("^([A-Z0-9\\-_\\.]+)=([0-9]+)$");

            String[] tokenValues = tokens.replaceAll("\\s", "").toUpperCase(Locale.ROOT).split("[;,]");
            for (String tokenValue : tokenValues) {
                Matcher tokenMatcher = tokenPattern.matcher(tokenValue);
                if (tokenMatcher.matches()) {
                    this.tokenCache.put(tokenMatcher.group(1), Integer.parseInt(tokenMatcher.group(2)));
                }
            }
        }
    }

    @Override
    public ITypeHandleProvider getTypeProvider() {
        return this;
    }

    @Override
    public ITokenProvider getTokenProvider() {
        return this;
    }

    @Override
    public IObfuscationManager getObfuscationManager() {
        return this.obf;
    }

    @Override
    public IJavadocProvider getJavadocProvider() {
        return this;
    }

    @Override
    public ProcessingEnvironment getProcessingEnvironment() {
        return this.processingEnv;
    }

    @Override
    public CompilerEnvironment getCompilerEnvironment() {
        return this.env;
    }

    @Override
    public Integer getToken(String token) {
        if (this.tokenCache.containsKey(token)) {
            return this.tokenCache.get(token);
        }

        String option = this.getOption(token);
        Integer value = null;
        try {
            value = Integer.valueOf(Integer.parseInt(option));
        } catch (Exception ex) {
            // npe or number format exception
        }

        this.tokenCache.put(token, value);
        return value;
    }

    @Override
    public String getOption(String option) {
        if (option == null) {
            return null;
        }

        String value = this.processingEnv.getOptions().get(option);
        if (value != null) {
            return value;
        }

        return this.getProperties().getProperty(option);
    }
    
    @Override
    public String getOption(String option, String defaultValue) {
        String value = this.getOption(option);
        return value != null ? value : defaultValue;
    }
    
    @Override
    public boolean getOption(String option, boolean defaultValue) {
        String value = this.getOption(option);
        return value != null ? Boolean.parseBoolean(value) : defaultValue;
    }
    
    @Override
    public List<String> getOptions(String option) {
        Builder<String> list = ImmutableList.<String>builder();
        String value = this.getOption(option);
        if (value != null) {
            for (String part : value.split(",")) {
                list.add(part);
            }
        }
        return list.build();
    }

    public Properties getProperties() {
        if (this.properties == null) {
            this.properties = new Properties();

            try {
                Filer filer = this.processingEnv.getFiler();
                FileObject propertyFile = filer.getResource(StandardLocation.SOURCE_PATH, "", "mixin.properties");
                if (propertyFile != null) {
                    InputStream inputStream = propertyFile.openInputStream();
                    this.properties.load(inputStream);
                    inputStream.close();
                }
            } catch (Exception ex) {
                // ignore
            }
        }

        return this.properties;
    }

    private CompilerEnvironment detectEnvironment(ProcessingEnvironment processingEnv) {
        if (processingEnv.getClass().getName().contains("jdt")) {
            return CompilerEnvironment.JDT;
        }

        return CompilerEnvironment.JAVAC;
    }

    /**
     * Write out generated mappings
     */
    public void writeMappings() {
        this.obf.writeMappings();
    }

    /**
     * Write out stored references
     */
    public void writeReferences() {
        this.obf.writeReferences();
    }

    /**
     * Clear all registered mixins
     */
    public void clear() {
        this.mixins.clear();
    }

    /**
     * Register a new mixin class
     */
    public void registerMixin(TypeElement mixinType) {
        String name = mixinType.getQualifiedName().toString();

        if (!this.mixins.containsKey(name)) {
            AnnotatedMixin mixin = new AnnotatedMixin(this, mixinType);
            this.targets.registerTargets(mixin);
            mixin.runValidators(ValidationPass.EARLY, this.validators);
            this.mixins.put(name, mixin);
            this.mixinsForPass.add(mixin);
        }
    }

    /**
     * Get a registered mixin
     */
    public AnnotatedMixin getMixin(TypeElement mixinType) {
        return this.getMixin(mixinType.getQualifiedName().toString());
    }

    /**
     * Get a registered mixin
     */
    public AnnotatedMixin getMixin(String mixinType) {
        return this.mixins.get(mixinType);
    }

    public Collection<TypeMirror> getMixinsTargeting(TypeMirror targetType) {
        return this.getMixinsTargeting((TypeElement)((DeclaredType)targetType).asElement());
    }

    public Collection<TypeMirror> getMixinsTargeting(TypeElement targetType) {
        List<TypeMirror> minions = new ArrayList<TypeMirror>();

        for (TypeReference mixin : this.targets.getMixinsTargeting(targetType)) {
            TypeHandle handle = mixin.getHandle(this.processingEnv);
            if (handle != null) {
                minions.add(handle.getType());
            }
        }

        return minions;
    }

    /**
     * Register an {@link org.spongepowered.asm.mixin.gen.Accessor} method
     *
     * @param mixinType Mixin class
     * @param method Accessor method
     */
    public void registerAccessor(TypeElement mixinType, ExecutableElement method) {
        AnnotatedMixin mixinClass = this.getMixin(mixinType);
        if (mixinClass == null) {
            this.printMessage(Kind.ERROR, "Found @Accessor annotation on a non-mixin method", method);
            return;
        }

        AnnotationHandle accessor = AnnotationHandle.of(method, Accessor.class);
        mixinClass.registerAccessor(method, accessor, AnnotatedMixins.shouldRemap(mixinClass, accessor));
    }

    /**
     * Register an {@link org.spongepowered.asm.mixin.gen.Accessor} method
     *
     * @param mixinType Mixin class
     * @param method Accessor method
     */
    public void registerInvoker(TypeElement mixinType, ExecutableElement method) {
        AnnotatedMixin mixinClass = this.getMixin(mixinType);
        if (mixinClass == null) {
            this.printMessage(Kind.ERROR, "Found @Accessor annotation on a non-mixin method", method);
            return;
        }

        AnnotationHandle invoker = AnnotationHandle.of(method, Invoker.class);
        mixinClass.registerInvoker(method, invoker, AnnotatedMixins.shouldRemap(mixinClass, invoker));
    }

    /**
     * Register an {@link org.spongepowered.asm.mixin.Overwrite} method
     *
     * @param mixinType Mixin class
     * @param method Overwrite method
     */
    public void registerOverwrite(TypeElement mixinType, ExecutableElement method) {
        AnnotatedMixin mixinClass = this.getMixin(mixinType);
        if (mixinClass == null) {
            this.printMessage(Kind.ERROR, "Found @Overwrite annotation on a non-mixin method", method);
            return;
        }

        AnnotationHandle overwrite = AnnotationHandle.of(method, Overwrite.class);
        mixinClass.registerOverwrite(method, overwrite, AnnotatedMixins.shouldRemap(mixinClass, overwrite));
    }

    /**
     * Register a {@link org.spongepowered.asm.mixin.Shadow} field
     *
     * @param mixinType Mixin class
     * @param field Shadow field
     * @param shadow {@link org.spongepowered.asm.mixin.Shadow} annotation
     */
    public void registerShadow(TypeElement mixinType, VariableElement field, AnnotationHandle shadow) {
        AnnotatedMixin mixinClass = this.getMixin(mixinType);
        if (mixinClass == null) {
            this.printMessage(Kind.ERROR, "Found @Shadow annotation on a non-mixin field", field);
            return;
        }

        mixinClass.registerShadow(field, shadow, AnnotatedMixins.shouldRemap(mixinClass, shadow));
    }

    /**
     * Register a {@link org.spongepowered.asm.mixin.Shadow} method
     *
     * @param mixinType Mixin class
     * @param method Shadow method
     * @param shadow {@link org.spongepowered.asm.mixin.Shadow} annotation
     */
    public void registerShadow(TypeElement mixinType, ExecutableElement method, AnnotationHandle shadow) {
        AnnotatedMixin mixinClass = this.getMixin(mixinType);
        if (mixinClass == null) {
            this.printMessage(Kind.ERROR, "Found @Shadow annotation on a non-mixin method", method);
            return;
        }

        mixinClass.registerShadow(method, shadow, AnnotatedMixins.shouldRemap(mixinClass, shadow));
    }

    /**
     * Register a {@link org.spongepowered.asm.mixin.injection.Inject} method
     *
     * @param mixinType Mixin class
     * @param method Injector method
     * @param inject {@link org.spongepowered.asm.mixin.injection.Inject}
     *      annotation
     */
    public void registerInjector(TypeElement mixinType, ExecutableElement method, AnnotationHandle inject) {
        AnnotatedMixin mixinClass = this.getMixin(mixinType);
        if (mixinClass == null) {
            this.printMessage(Kind.ERROR, "Found " + inject + " annotation on a non-mixin method", method);
            return;
        }

        InjectorRemap remap = new InjectorRemap(AnnotatedMixins.shouldRemap(mixinClass, inject));
        mixinClass.registerInjector(method, inject, remap);
        remap.dispatchPendingMessages(this);
    }

    /**
     * Register an {@link org.spongepowered.asm.mixin.Implements} declaration on
     * a mixin class
     *
     * @param mixin Annotated mixin
     * @param implementsAnnotation
     *      {@link org.spongepowered.asm.mixin.Implements} annotation
     */
    public void registerSoftImplements(TypeElement mixin, AnnotationHandle implementsAnnotation) {
        AnnotatedMixin mixinClass = this.getMixin(mixin);
        if (mixinClass == null) {
            this.printMessage(Kind.ERROR, "Found @Implements annotation on a non-mixin class");
            return;
        }

        mixinClass.registerSoftImplements(implementsAnnotation);
    }

    /**
     * Called from each AP class to notify the environment that a new pass is
     * starting
     */
    public void onPassStarted() {
        this.mixinsForPass.clear();
    }

    /**
     * Called from each AP when a pass is completed
     */
    public void onPassCompleted(RoundEnvironment roundEnv) {
        if (!"true".equalsIgnoreCase(this.getOption(SupportedOptions.DISABLE_TARGET_EXPORT))) {
            this.targets.write(true);
        }
        
        for (AnnotatedMixin mixin : roundEnv.processingOver() ? this.mixins.values() : this.mixinsForPass) {
            mixin.runValidators(roundEnv.processingOver() ? ValidationPass.FINAL : ValidationPass.LATE, this.validators);
        }
    }

    private static boolean shouldRemap(AnnotatedMixin mixinClass, AnnotationHandle annotation) {
        return annotation.getBoolean("remap", mixinClass.remap());
    }

    private static boolean shouldSuppress(Element element, SuppressedBy suppressedBy) {
        if (element == null || suppressedBy == null) {
            return false;
        }
        if (AnnotationHandle.of(element, SuppressWarnings.class).<String>getList().contains(suppressedBy.getToken())) {
            return true;
        }
        return AnnotatedMixins.shouldSuppress(element.getEnclosingElement(), suppressedBy);
    }

    /**
     * Print a message to the AP messager
     */
    @Override
    public void printMessage(Kind kind, CharSequence msg) {
<<<<<<< HEAD
        if (kind == Kind.OTHER) return;

        if (this.env == CompilerEnvironment.JAVAC || kind != Kind.NOTE) {
=======
        if (!this.beVewyVewyQuiet || kind != Kind.NOTE) {
>>>>>>> 07d2c8ca
            this.processingEnv.getMessager().printMessage(kind, msg);
        }
    }

    /**
     * Print a message to the AP messager
     */
    @Override
    public void printMessage(Kind kind, CharSequence msg, Element element) {
        this.processingEnv.getMessager().printMessage(kind, msg, element);
    }
    
    /**
     * Print a message to the AP messager
     */
    @Override
    public void printMessage(Kind kind, CharSequence msg, Element element, SuppressedBy suppressedBy) {
        if (kind != Kind.WARNING || !AnnotatedMixins.shouldSuppress(element, suppressedBy)) {
            this.processingEnv.getMessager().printMessage(kind, msg, element);
        }
    }

    /**
     * Print a message to the AP messager
     */
    @Override
    public void printMessage(Kind kind, CharSequence msg, Element element, AnnotationMirror annotation) {
        this.processingEnv.getMessager().printMessage(kind, msg, element, annotation);
    }

    /**
     * Print a message to the AP messager
     */
    @Override
    public void printMessage(Kind kind, CharSequence msg, Element element, AnnotationMirror annotation, SuppressedBy suppressedBy) {
        if (kind != Kind.WARNING || !AnnotatedMixins.shouldSuppress(element, suppressedBy)) {
            this.processingEnv.getMessager().printMessage(kind, msg, element, annotation);
        }
    }

    /**
     * Print a message to the AP messager
     */
    @Override
    public void printMessage(Kind kind, CharSequence msg, Element element, AnnotationMirror annotation, AnnotationValue value) {
        this.processingEnv.getMessager().printMessage(kind, msg, element, annotation, value);
    }

    /**
     * Print a message to the AP messager
     */
    @Override
    public void printMessage(Kind kind, CharSequence msg, Element element, AnnotationMirror annotation, AnnotationValue value,
            SuppressedBy suppressedBy) {
        if (kind != Kind.WARNING || !AnnotatedMixins.shouldSuppress(element, suppressedBy)) {
            this.processingEnv.getMessager().printMessage(kind, msg, element, annotation, value);
        }
    }

    /**
     * Get a TypeHandle representing another type in the current processing
     * environment
     */
    @Override
    public TypeHandle getTypeHandle(String name) {
        name = name.replace('/', '.');

        Elements elements = this.processingEnv.getElementUtils();
        TypeElement element = this.getTypeElement(name, elements);
        if (element != null) {
            try {
                return new TypeHandle(element);
            } catch (NullPointerException ex) {
                // probably bad package
            }
        }

        int lastDotPos = name.lastIndexOf('.');
        if (lastDotPos > -1) {
            String pkg = name.substring(0, lastDotPos);
            PackageElement packageElement = elements.getPackageElement(pkg);
            if (packageElement != null) {
                return new TypeHandle(packageElement, name);
            }
        }

        return null;
    }

    /**
     * Get a TypeElement representing another type in the current processing
     * environment. This method attempts substitution of '$' symbols appearing
     * in the class name when requesting TypeElements from the processing env.
     */
    public TypeElement getTypeElement(String name) {
        return this.getTypeElement(name.replace('/', '.'), this.processingEnv.getElementUtils());
    }

    private TypeElement getTypeElement(String name, Elements elements) {
        // Try fetching directly first
        TypeElement element = elements.getTypeElement(name);
        if (element != null || name.indexOf('$') < 0) {
            return element;
        }

        int lastDotPos = name.lastIndexOf('.');
        String pkg = lastDotPos > -1 ? name.substring(0, lastDotPos) : "";
        name = name.substring(pkg.length());
        
        // Name has '$' in it, try naive replacement first, this will work for
        // most cases where there is a single '$' symbol
        element = elements.getTypeElement(pkg + name.replace('$', '.'));
        if (element != null) {
            return element;
        }
        
        char[] source = name.toCharArray();
        char[] dest = new char[source.length];
        int occurs = 0;

        for (int offset = 0; offset < source.length; offset++) {
            if (source[offset] == '$') {
                occurs++;
            }
        }
        
        // Ok someone is trolling if there are more than 10 '$' symbols in a
        // name! 10 is an arbitary number, we could do more but the loop below
        // is expensive and something horrible is probably happening if there
        // are that many '$' signs. We can also skip here if occurs < 2 because
        // we already tested that case above when we replaced "all"
        if (occurs > 10 || occurs < 2) {
            return null;
        }
        
        // Try all possible combinations of replacing '$' with '.' starting at
        // the end of the string. Not really ideal but if we haven't resolved
        // the class name by replacing all '$' with '.' then this is our only
        // remaining approach.
        for (int mask = 1; mask < 1 << occurs && element == null; mask++) {
            for (int offset = source.length - 1, index = 0; offset >= 0; offset--) {
                dest[offset] = (source[offset] == '$' && (mask & (1 << index++)) != 0) ? '.' : source[offset];
            }
            element = elements.getTypeElement(pkg + new String(dest));
        }
        
        return element;
    }

    /**
     * Returns a simulated TypeHandle for a non-existing type
     */
    @Override
    public TypeHandle getSimulatedHandle(String name, TypeMirror simulatedTarget) {
        name = name.replace('/', '.');
        int lastDotPos = name.lastIndexOf('.');
        if (lastDotPos > -1) {
            String pkg = name.substring(0, lastDotPos);
            PackageElement packageElement = this.processingEnv.getElementUtils().getPackageElement(pkg);
            if (packageElement != null) {
                return new TypeHandleSimulated(packageElement, name, simulatedTarget);
            }
        }

        return new TypeHandleSimulated(name, simulatedTarget);
    }

    /* (non-Javadoc)
     * @see org.spongepowered.tools.obfuscation.IJavadocProvider
     *      #getJavadoc(javax.lang.model.element.Element)
     */
    @Override
    public String getJavadoc(Element element) {
        Elements elements = this.processingEnv.getElementUtils();
        return elements.getDocComment(element);
    }

    /**
     * Get the mixin manager instance for this environment
     */
    public static AnnotatedMixins getMixinsForEnvironment(ProcessingEnvironment processingEnv) {
        AnnotatedMixins mixins = AnnotatedMixins.instances.get(processingEnv);
        if (mixins == null) {
            mixins = new AnnotatedMixins(processingEnv);
            AnnotatedMixins.instances.put(processingEnv, mixins);
        }
        return mixins;
    }
}<|MERGE_RESOLUTION|>--- conflicted
+++ resolved
@@ -138,7 +138,7 @@
      * configured via the build script (eg. when using AP with MCP)
      */
     private Properties properties;
-    
+
     /**
      * No informational messages, I'm hunting wabbits
      */
@@ -151,7 +151,7 @@
         this.env = this.detectEnvironment(processingEnv);
         this.processingEnv = processingEnv;
         this.beVewyVewyQuiet = this.env == CompilerEnvironment.JDT || "true".equalsIgnoreCase(this.getOption(SupportedOptions.QUIET));
-        
+
         MessageRouter.setMessager(processingEnv.getMessager());
 
         String pluginVersion = this.checkPluginVersion(this.getOption(SupportedOptions.PLUGIN_VERSION));
@@ -561,13 +561,9 @@
      */
     @Override
     public void printMessage(Kind kind, CharSequence msg) {
-<<<<<<< HEAD
         if (kind == Kind.OTHER) return;
 
-        if (this.env == CompilerEnvironment.JAVAC || kind != Kind.NOTE) {
-=======
         if (!this.beVewyVewyQuiet || kind != Kind.NOTE) {
->>>>>>> 07d2c8ca
             this.processingEnv.getMessager().printMessage(kind, msg);
         }
     }
@@ -676,14 +672,14 @@
         int lastDotPos = name.lastIndexOf('.');
         String pkg = lastDotPos > -1 ? name.substring(0, lastDotPos) : "";
         name = name.substring(pkg.length());
-        
+
         // Name has '$' in it, try naive replacement first, this will work for
         // most cases where there is a single '$' symbol
         element = elements.getTypeElement(pkg + name.replace('$', '.'));
         if (element != null) {
             return element;
         }
-        
+
         char[] source = name.toCharArray();
         char[] dest = new char[source.length];
         int occurs = 0;
@@ -693,7 +689,7 @@
                 occurs++;
             }
         }
-        
+
         // Ok someone is trolling if there are more than 10 '$' symbols in a
         // name! 10 is an arbitary number, we could do more but the loop below
         // is expensive and something horrible is probably happening if there
@@ -702,7 +698,7 @@
         if (occurs > 10 || occurs < 2) {
             return null;
         }
-        
+
         // Try all possible combinations of replacing '$' with '.' starting at
         // the end of the string. Not really ideal but if we haven't resolved
         // the class name by replacing all '$' with '.' then this is our only
@@ -713,7 +709,7 @@
             }
             element = elements.getTypeElement(pkg + new String(dest));
         }
-        
+
         return element;
     }
 
