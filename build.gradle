// Gradle repositories and dependencies
buildscript {
    repositories {
        mavenCentral()
        gradlePluginPortal()
    }
    dependencies {
        classpath 'gradle.plugin.com.hierynomus.gradle.plugins:license-gradle-plugin:0.16.1'
        classpath 'gradle.plugin.com.github.jengelman.gradle.plugins:shadow:7.0.0'
        classpath 'com.guardsquare:proguard-gradle:' + (JavaVersion.current().isCompatibleWith(JavaVersion.VERSION_11) ? '7.2.0' : '7.1.0')
	classpath 'gradle.plugin.com.google.cloud.artifactregistry:artifactregistry-gradle-plugin:2.2.0'
    }
}

plugins {
	id "me.modmuss50.remotesign" version "0.4.0"
}

import com.github.jengelman.gradle.plugins.shadow.tasks.ShadowJar

// Apply plugin
apply plugin: 'java'
apply plugin: 'com.github.hierynomus.license'
apply plugin: 'checkstyle'
apply plugin: 'maven-publish'
apply plugin: 'eclipse'
apply plugin: 'idea'
apply plugin: 'com.github.johnrengelman.shadow'
apply plugin: 'potemkin-modules'
apply plugin: 'com.google.cloud.artifactregistry.gradle-plugin'

// Default tasks
defaultTasks 'licenseFormat', 'check', 'build'

// Basic project information
group = 'org.spongepowered'
archivesBaseName = 'mixin'
version = buildVersion + (buildType == 'RELEASE' ? '' : "-$buildType")

// Extended project information
ext.projectName = 'Mixin'
ext.inceptionYear = '2014'
ext.packaging = 'jar'

// Define variables
ext.asmVersion = project.hasProperty("asmVersion") ? asmVersion : '9.0'
ext.legacyForgeAsmVersion = project.hasProperty("legacyForgeAsmVersion") ? asmVersion : '5.0.3'

var langVer = 17

java {
    modularity.inferModulePath = false
    toolchain.languageVersion = JavaLanguageVersion.of(langVer)
}

// True to do jar signing task
ext.doSignJar = project.hasProperty("keyStorePath")

// Project repositories
repositories {
    mavenCentral()
    maven {
        name = 'minecraft'
        url = 'https://libraries.minecraft.net/'
    }
    maven {
        // For fernflower
        name = 'sponge'
        url = 'https://repo.spongepowered.org/repository/maven-public/'
    }
    maven {
        name = 'Fabric'
        url = 'https://maven.fabricmc.net/'
    }
    maven {
        // For modlauncher
        name = 'forge'
        url = 'https://files.minecraftforge.net/maven'
    }
}

configurations {
    stagingJar
    
    exampleImplementation       .extendsFrom implementation
    fernflowerImplementation    .extendsFrom implementation
    launchwrapperImplementation .extendsFrom implementation
    agentImplementation         .extendsFrom implementation
    modlauncherImplementation   .extendsFrom implementation
    modlauncher9Implementation  .extendsFrom modlauncherImplementation
    modularityImplementation    .extendsFrom modlauncher9Implementation
}

sourceSets {
    legacy {
        ext.languageVersion = langVer
    }
    main {
        compileClasspath += legacy.output
        ext.languageVersion = langVer
    }
    ap {
        compileClasspath += main.output
        ext.languageVersion = langVer
    }
    fernflower {
        compileClasspath += main.output
        ext.languageVersion = langVer
        ext.modularityExcluded = true
    }
    agent {
        compileClasspath += main.output
        ext.languageVersion = langVer
    }
    bridge {
        compileClasspath += main.output
        ext.languageVersion = langVer
        ext.modularityExcluded = true
    }
    example {
        compileClasspath += main.output
        compileClasspath += ap.output
        ext.modularityExcluded = true
    }
    test {
        ext.modularityExcluded = true
    }
    launchwrapper {
        compileClasspath += main.output
        ext.languageVersion = langVer
    }
    modlauncher {
        compileClasspath += main.output
        ext.languageVersion = langVer
    }
    modlauncher4 {
        compileClasspath += main.output
        compileClasspath += modlauncher.output
        ext.languageVersion = langVer
    }
    modlauncher9 {
        ext.languageVersion = langVer
        compileClasspath += main.output
        compileClasspath += modlauncher.output
    }
    modularity {
        ext.languageVersion = langVer
        ext.modularityExcluded = true // don't add ourselves
    }
    modularityDummy {}
}

// Because Mixin aims to support a variety of environments, we have to be able to run with older versions of GSON and Guava that lack official module
// names. This means the same library may appear with multiple module names. We want to be able to link our module with either of these two at
// runtime, without having to have two versions of the library on our compile-time module path. To do this, we generate empty "potemkin" jars with
// *only* a module descriptor for the module we want to be able to compile against.
potemkinModules {
    module 'com.google.gson'
    module 'com.google.common'
}

// Project dependencies
dependencies {
    def guava = 'com.google.guava:guava:17.0' // for 1.8
    def log4j2 = 'org.apache.logging.log4j:log4j-core:2.11.2'
    def gson = 'com.google.code.gson:gson:2.2.4'

    implementation guava
    implementation log4j2
    implementation gson
    if (Float.parseFloat(asmVersion) < 6) {
        implementation "org.ow2.asm:asm-debug-all:$asmVersion"
    }
    implementation "org.ow2.asm:asm-tree:$asmVersion"
    implementation "org.ow2.asm:asm-commons:$asmVersion"
    implementation "org.ow2.asm:asm-util:$asmVersion"

    // Annotation Processor
    apImplementation "org.ow2.asm:asm-tree:$asmVersion"
    apImplementation guava
    apImplementation gson

    // Fernflower decompiler
    fernflowerImplementation 'org.jetbrains:intellij-fernflower:1.0.0.9'

    // LegacyLauncher service
    launchwrapperImplementation ('net.minecraft:launchwrapper:1.11') {
        exclude module: 'lwjgl'
        exclude module: 'asm-debug-all'
        exclude module: 'jopt-simple'
    }
    
    modlauncherImplementation 'net.sf.jopt-simple:jopt-simple:5.0.4'
    modlauncherCompileOnly 'org.apache.logging.log4j:log4j-core:2.0-beta9'
    modlauncherImplementation ("cpw.mods:modlauncher:$legacyModlauncherVersion") {
        exclude module: 'asm'
        exclude module: 'asm-analysis'
        exclude module: 'asm-commons'
        exclude module: 'asm-tree'
        exclude module: 'jopt-simple'
    }
    
    modlauncher4Implementation ("cpw.mods:modlauncher:$legacyModlauncherVersion") {
        exclude module: 'asm'
        exclude module: 'asm-analysis'
        exclude module: 'asm-commons'
        exclude module: 'asm-tree'
        exclude module: 'jopt-simple'
    }
    
    modlauncher9Implementation ("cpw.mods:modlauncher:$modlauncherVersion") {
        exclude module: 'jopt-simple'
    }
    modlauncher9Implementation 'cpw.mods:securejarhandler:0.9.+'
    
    // asm bridge
    bridgeImplementation 'org.apache.logging.log4j:log4j-core:2.0-beta9'
    bridgeImplementation "org.ow2.asm:asm-commons:$legacyForgeAsmVersion"
    
    legacyImplementation "org.ow2.asm:asm-tree:$asmVersion"
    
    modularityCompileOnly 'org.apache.logging.log4j:log4j-core:2.11.2'
}

javadoc {
    exclude '**/throwables'
    classpath += sourceSets.legacy.output
    source sourceSets.ap.allJava
    options.encoding = 'UTF-8'
    exclude {
        it.relativePath.file && it.relativePath.pathString =~ 'tools' && !(it.name =~ /SuppressedBy|package-info/) }
    options {
        docTitle 'Welcome to the Mixin Javadoc'
        overview 'docs/javadoc/overview.html'
        stylesheetFile file('docs/javadoc/mixin.css')
        addBooleanOption '-allow-script-in-comments', true
    }
    doLast {
        copy {
            from 'docs/javadoc/resources'
            into outputDirectory
        }
    }
}

eclipse {
    classpath {
        containers 'org.eclipse.buildship.core.gradleclasspathcontainer'
        file.whenMerged {
            // Can't include old modlauncher because it causes issues with modules
            entries.removeAll { it.kind == 'lib' && it.path =~ ~/modlauncher-$legacyModlauncherVersion/ }
            entries.removeAll { it.kind == 'src' && it.path =~ ~/modlauncher4/ }
            
            // Mark everything else as a module
            entries.findAll { it.kind == "con" && it.path =~ /gradleclasspathcontainer$/ }.each {
                it.entryAttributes['module'] = 'true'
            }
        }
    }
    
    project {
        resourceFilter {
            appliesTo = 'FOLDERS'
            type = 'EXCLUDE_ALL'
            matcher {
                id = 'org.eclipse.ui.ide.multiFilter'
                arguments = '1.0-name-matches-false-false-buildSrc'
            }
        }
    }

    // Build service task outputs for test projects
    autoBuildTasks compileModlauncher4Java, compileModlauncher9Java, compileLaunchwrapperJava
}

// Filter, process, and include resources
processResources {
    // Include in final JAR
   from 'LICENSE.txt'
}

// License header formatting
license {
    ext {
        name = "Mixin"
        organization = "SpongePowered"
        url = "https://www.spongepowered.org"
    }
    include '**/*.java'
    header file("HEADER.txt")
    sourceSets = project.sourceSets
    ignoreFailures false
    strictCheck true
    mapping {
        java = 'SLASHSTAR_STYLE'
    }
}

checkstyle {
    configProperties = [
        "name"        : project.name,
        "organization": project.organization,
        "url"         : project.url,
        "year"        : project.inceptionYear
    ]
    configFile = file("checkstyle.xml")
    toolVersion = '8.44'
}

// Source compiler configuration
tasks.withType(JavaCompile) {
    options.compilerArgs += ['-Xlint:all', '-Xlint:-path', '-proc:none']
    options.deprecation = true
    options.encoding = 'utf8'
}

def modularityInputs = objects.fileCollection()

project.sourceSets.each { set -> {
    if (set.ext.has("languageVersion")) {
        project.tasks[set.compileJavaTaskName].javaCompiler = javaToolchains.compilerFor {
            languageVersion = JavaLanguageVersion.of(set.ext.languageVersion)
        }
    } 
    if (set.ext.has("compatibility")) {
        project.tasks[set.compileJavaTaskName].sourceCompatibility = set.ext.compatibility
        project.tasks[set.compileJavaTaskName].targetCompatibility = set.ext.compatibility
    }
    def modularityExcluded = set.ext.has("modularityExcluded") && set.ext.modularityExcluded
    if (!modularityExcluded) {
        project.sourceSets.modularity {
            compileClasspath += set.output
        }
        modularityInputs.from set.output
    }
}}

compileModularityJava {
    inputs.files(modularityInputs)
    doFirst {
        options.compilerArgs = [
            '--module-path', classpath.asPath,
            '--patch-module', "org.spongepowered.mixin=${modularityInputs.collect { it.absolutePath }.join(File.pathSeparator)}"
        ]
    }
}

if (JavaVersion.current().isJava8Compatible()) {
    tasks.withType(Javadoc) {
        // disable the crazy super-strict doclint tool in Java 8
        options.addStringOption('Xdoclint:syntax', '-quiet')
    }
}

task stagingJar(type: ShadowJar) {
    sourceSets.findAll { !(it.name =~ /example|test|modularityDummy/) }.each {
        from it.output
    }
    configurations = [project.configurations.stagingJar]
    
    // JAR manifest configuration
    manifest.attributes(
        "Built-By": System.properties['user.name'],
        "Created-By": System.properties['java.vm.version'] + " (" + System.properties['java.vm.vendor'] + ")",
        "Implementation-Title": name,
        "Implementation-Version": project.version,
        "Implementation-Vendor": url,
        // for hotswap agent
        "Premain-Class": "org.spongepowered.tools.agent.MixinAgent",
        "Agent-Class": "org.spongepowered.tools.agent.MixinAgent",
        "Can-Redefine-Classes": true,
        "Can-Retransform-Classes": true
    )

    if (project.doSignJar) {
        archiveClassifier.set('unsigned')
    }
    
    mergeServiceFiles()
}

// Clear artifacts because jar will be there by default and we want to use staging jar instead
configurations.archives.artifacts.clear()

// generate shadow jar so we can use the AP standalone
shadowJar  {
    from sourceSets.ap.output
    archiveClassifier.set('processor')
}
build.dependsOn(shadowJar)

if (project.doSignJar) {
    // Define signjar task    
    task signJar() {
        inputs.files(stagingJar.outputs)
        outputs.files stagingJar.outputs.files.collect {
            new File(it.parent, it.name.replace('-unsigned', ''))
        }
        doLast {
            stagingJar.outputs.files.each {
                ant.signjar(
                    alias: project.keyStoreCert,
                    jar: it,
                    signedJar: new File(it.parent, it.name.replace('-unsigned', '')),
                    keystore: project.keyStorePath,
                    storepass: project.keyStoreSecret,
                    keypass: project.keyStoreSecret,
                    tsaurl: project.timestampAuthority,
                    preservelastmodified: 'true',
                    verbose: true
                )
            }
        }
    }
    build.dependsOn(signJar)
}

// Run this task instead of build to generate a timestamped shadow jar (for dev)
task timestamp(type: Jar, dependsOn: build) {
    if (gradle.startParameter.taskNames.contains(name)) {
        shadowJar.classifier = new Date().format('yyyyMMddHHmmss')
    }
}

task sourceJar(type: Jar) {
    sourceSets.findAll { it.name != 'modularity' }.each {
        from it.java
        from it.resources
    }
    setArchiveClassifier("sources")
    duplicatesStrategy = DuplicatesStrategy.EXCLUDE
}

task javadocJar(type: Jar, dependsOn: javadoc) {
    from javadoc.destinationDir
    archiveClassifier.set("javadoc")
}

artifacts {
    if (project.doSignJar) {
        archives signJar.outputs.files[0]
    } else { 
        archives stagingJar
    }
    archives sourceJar
    archives javadocJar
    archives shadowJar
}

ext.excludePomDeps = [
        'asm-tree',
        'asm-commons',
        'asm-util',
        'log4j-core',
        'guava',
        'gson',
]

publishing {
    publications {
        mavenJava(MavenPublication) {
            artifactId = project.archivesBaseName
            artifact stagingJar
            pom {
                name = project.archivesBaseName
                packaging = project.packaging
                description = project.projectName
                url = 'http://www.spongepowered.org/'

                scm {
                    url = 'https://github.com/SpongePowered/Mixin'
                    connection = 'scm:git:git://github.com/SpongePowered/Mixin.git'
                    developerConnection = 'scm:git:git@github.com:SpongePowered/Mixin.git'
                }

                issueManagement {
                    system = 'GitHub Issues'
                    url = 'https://github.com/SpongePowered/Mixin/issues'
                }
<<<<<<< HEAD
=======
            }

			pom {
				name = "Fabric Mixin"
				description = 'Fabric Mixin is a trait/mixin and bytecode weaving framework for Java using ASM.'
				url = 'https://github.com/FabricMC/Mixin'

				scm {
					connection = "scm:git:https://github.com/FabricMC/Mixin.git"
					developerConnection = "scm:git:git@github.com:FabricMC/Mixin.git"
					url = "https://github.com/FabricMC/Mixin"
				}

				issueManagement {
					system = "GitHub"
					url = "https://github.com/FabricMC/Mixin/issues"
				}

				licenses {
					license {
						name = 'The MIT License'
						url = 'https://raw.githubusercontent.com/FabricMC/Mixin/main/LICENSE.txt'
					}
				}

				developers {
					// Et. al. that arent in the fabric org on maven central

					developer {
						id = "modmuss50"
						name = "modmuss50"
						email = "modmuss50@fabricmc.net"
					}

					developer {
						id = "sfPlayer"
						name = "Player"
						email = "player@fabricmc.net"
					}
				}
			}
        }
    }
>>>>>>> 2f35debf

                licenses {
                    license {
                        name = 'MIT license'
                        url = 'http://opensource.org/licenses/MIT'
                        distribution = 'repo'
                    }
                }
            }
        }

		if (ENV.MAVEN_CENTRAL_URL) {
			repositories.maven {
				name "central"
				url ENV.MAVEN_CENTRAL_URL
				credentials {
					username ENV.MAVEN_CENTRAL_USERNAME
					password ENV.MAVEN_CENTRAL_PASSWORD
				}
			}
		}
    }

<<<<<<< HEAD
    repositories {
        maven {
            url "artifactregistry://us-maven.pkg.dev/moonsworth-299m4oir/maven-public"
=======
remoteSign {
	requestUrl = ENV.SIGNING_SERVER
	pgpAuthKey = ENV.SIGNING_PGP_KEY
	useDummyForTesting = ENV.SIGNING_SERVER == null
	sign publishing.publications.developer
}

// A task to ensure that the version being released has not already been released.
task checkVersion {
    doFirst {
        def xml = new URL("https://maven.fabricmc.net/net/fabricmc/sponge-mixin/maven-metadata.xml").text
        def metadata = new XmlSlurper().parseText(xml)
        def versions = metadata.versioning.versions.version*.text();
        if (versions.contains(version)) {
            throw new RuntimeException("${version} has already been released!")
>>>>>>> 2f35debf
        }
    }
}<|MERGE_RESOLUTION|>--- conflicted
+++ resolved
@@ -10,10 +10,6 @@
         classpath 'com.guardsquare:proguard-gradle:' + (JavaVersion.current().isCompatibleWith(JavaVersion.VERSION_11) ? '7.2.0' : '7.1.0')
 	classpath 'gradle.plugin.com.google.cloud.artifactregistry:artifactregistry-gradle-plugin:2.2.0'
     }
-}
-
-plugins {
-	id "me.modmuss50.remotesign" version "0.4.0"
 }
 
 import com.github.jengelman.gradle.plugins.shadow.tasks.ShadowJar
@@ -164,6 +160,9 @@
     def guava = 'com.google.guava:guava:17.0' // for 1.8
     def log4j2 = 'org.apache.logging.log4j:log4j-core:2.11.2'
     def gson = 'com.google.code.gson:gson:2.2.4'
+
+//    stagingJar guava
+//    stagingJar gson
 
     implementation guava
     implementation log4j2
@@ -375,7 +374,7 @@
     if (project.doSignJar) {
         archiveClassifier.set('unsigned')
     }
-    
+
     mergeServiceFiles()
 }
 
@@ -390,7 +389,7 @@
 build.dependsOn(shadowJar)
 
 if (project.doSignJar) {
-    // Define signjar task    
+    // Define signjar task
     task signJar() {
         inputs.files(stagingJar.outputs)
         outputs.files stagingJar.outputs.files.collect {
@@ -439,7 +438,7 @@
 artifacts {
     if (project.doSignJar) {
         archives signJar.outputs.files[0]
-    } else { 
+    } else {
         archives stagingJar
     }
     archives sourceJar
@@ -477,52 +476,6 @@
                     system = 'GitHub Issues'
                     url = 'https://github.com/SpongePowered/Mixin/issues'
                 }
-<<<<<<< HEAD
-=======
-            }
-
-			pom {
-				name = "Fabric Mixin"
-				description = 'Fabric Mixin is a trait/mixin and bytecode weaving framework for Java using ASM.'
-				url = 'https://github.com/FabricMC/Mixin'
-
-				scm {
-					connection = "scm:git:https://github.com/FabricMC/Mixin.git"
-					developerConnection = "scm:git:git@github.com:FabricMC/Mixin.git"
-					url = "https://github.com/FabricMC/Mixin"
-				}
-
-				issueManagement {
-					system = "GitHub"
-					url = "https://github.com/FabricMC/Mixin/issues"
-				}
-
-				licenses {
-					license {
-						name = 'The MIT License'
-						url = 'https://raw.githubusercontent.com/FabricMC/Mixin/main/LICENSE.txt'
-					}
-				}
-
-				developers {
-					// Et. al. that arent in the fabric org on maven central
-
-					developer {
-						id = "modmuss50"
-						name = "modmuss50"
-						email = "modmuss50@fabricmc.net"
-					}
-
-					developer {
-						id = "sfPlayer"
-						name = "Player"
-						email = "player@fabricmc.net"
-					}
-				}
-			}
-        }
-    }
->>>>>>> 2f35debf
 
                 licenses {
                     license {
@@ -533,40 +486,11 @@
                 }
             }
         }
-
-		if (ENV.MAVEN_CENTRAL_URL) {
-			repositories.maven {
-				name "central"
-				url ENV.MAVEN_CENTRAL_URL
-				credentials {
-					username ENV.MAVEN_CENTRAL_USERNAME
-					password ENV.MAVEN_CENTRAL_PASSWORD
-				}
-			}
-		}
-    }
-
-<<<<<<< HEAD
+    }
+
     repositories {
         maven {
             url "artifactregistry://us-maven.pkg.dev/moonsworth-299m4oir/maven-public"
-=======
-remoteSign {
-	requestUrl = ENV.SIGNING_SERVER
-	pgpAuthKey = ENV.SIGNING_PGP_KEY
-	useDummyForTesting = ENV.SIGNING_SERVER == null
-	sign publishing.publications.developer
-}
-
-// A task to ensure that the version being released has not already been released.
-task checkVersion {
-    doFirst {
-        def xml = new URL("https://maven.fabricmc.net/net/fabricmc/sponge-mixin/maven-metadata.xml").text
-        def metadata = new XmlSlurper().parseText(xml)
-        def versions = metadata.versioning.versions.version*.text();
-        if (versions.contains(version)) {
-            throw new RuntimeException("${version} has already been released!")
->>>>>>> 2f35debf
         }
     }
 }