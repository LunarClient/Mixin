// Gradle repositories and dependencies
buildscript {
    repositories {
        jcenter()
    }
    dependencies {
        classpath 'com.github.jengelman.gradle.plugins:shadow:6.1.0'
    }
}

// Apply plugin
apply plugin: 'java'
apply plugin: 'maven-publish'
apply plugin: 'eclipse'
apply plugin: 'idea'
apply plugin: 'com.github.johnrengelman.shadow'

// Default tasks
defaultTasks 'build'

// Basic project information
group = 'net.fabricmc'
archivesBaseName = 'sponge-mixin'
version = buildVersion + "+mixin." + upstreamMixinVersion


def ENV = System.getenv()
if (!ENV.CI) {
    version = version + "-local"
}

// Extended project information
ext.projectName = 'Mixin'
ext.inceptionYear = '2014'
ext.packaging = 'jar'

// Define variables
ext.asmVersion = project.hasProperty("asmVersion") ? asmVersion : '9.0'
ext.legacyForgeAsmVersion = project.hasProperty("legacyForgeAsmVersion") ? asmVersion : '5.0.3'

// True to do jar signing task
ext.doSignJar = project.hasProperty("keyStorePath")

// Minimum version of Java required
sourceCompatibility = '1.8'
targetCompatibility = '1.8'

// Project repositories
repositories {
    mavenCentral()
    maven {
        name = 'minecraft'
        url = 'https://libraries.minecraft.net/'
    }
    maven {
<<<<<<< HEAD
        name = 'fabric'
        url = 'http://maven.fabricmc.net/'
=======
        // For fernflower
        name = 'sponge'
        url = 'https://repo.spongepowered.org/maven'
>>>>>>> 07d2c8ca
    }
    maven {
        // For modlauncher
        name = 'forge'
        url = 'https://files.minecraftforge.net/maven'
    }
}

configurations {
    thinJar
    stagingJar
}

// Include annotation processor sourceSet
sourceSets {
    legacy
    main {
        compileClasspath += legacy.output
    }
    ap {
        compileClasspath += main.output
    }
    fernflower {
        compileClasspath += main.output
    }
    agent {
        compileClasspath += main.output
    }
    bridge {
        compileClasspath += main.output
    }
    example {
        compileClasspath += main.output
        compileClasspath += ap.output
    }
    launchwrapper {
        compileClasspath += main.output
        sourceCompatibility = '1.8'
        targetCompatibility = '1.8'
    }
    modlauncher {
        compileClasspath += main.output
    }
}

// Project dependencies
dependencies {
    def guava = 'com.google.guava:guava:21.0' // from mc1.12 onwards
    def log4j2 = 'org.apache.logging.log4j:log4j-core:2.0-beta9'
    
    compile guava
    compile log4j2
    compile 'com.google.code.gson:gson:2.2.4'
    if (Float.parseFloat(asmVersion) < 6) {
        compile "org.ow2.asm:asm-debug-all:$asmVersion"
    }
    implementation "org.ow2.asm:asm-tree:$asmVersion"
    implementation "org.ow2.asm:asm-commons:$asmVersion"
    implementation "org.ow2.asm:asm-util:$asmVersion"

    thinJar "org.ow2.asm:asm-tree:$asmVersion"
    thinJar "org.ow2.asm:asm-util:$asmVersion"

    // Tests
//    testCompile 'junit:junit:4.11'
//    testCompile 'org.hamcrest:hamcrest-library:1.3'
//    testCompile 'org.mockito:mockito-core:1.9.0'
    
    // Annotation Processor
    apCompile "org.ow2.asm:asm-tree:$asmVersion"
    apCompile guava
    
    // AP extension example
    exampleCompile configurations.compile
    exampleImplementation configurations.implementation

    // Fernflower decompiler
    fernflowerCompile configurations.compile
	fernflowerImplementation configurations.implementation
    fernflowerCompile 'org.jetbrains:intellij-fernflower:1.0.0.9'

    // LegacyLauncher service
    launchwrapperCompile configurations.compile
    launchwrapperImplementation configurations.implementation
    launchwrapperCompile ('net.minecraft:launchwrapper:1.11') {
        exclude module: 'lwjgl'
    }

    modlauncherCompile configurations.compile
    modlauncherImplementation configurations.implementation
    modlauncherCompile 'net.sf.jopt-simple:jopt-simple:5.0.4'
    modlauncherCompile "org.ow2.asm:asm-tree:$modlauncherAsmVersion"
    modlauncherCompile "org.ow2.asm:asm-commons:$modlauncherAsmVersion"
    modlauncherCompile "org.ow2.asm:asm-util:$modlauncherAsmVersion"
    modlauncherCompile ("cpw.mods:modlauncher:$modlauncherVersion") {
        exclude module: 'log4j-core'
    }
    modlauncherCompile 'cpw.mods:grossjava9hacks:1.3.+'

    // agent
    agentCompile configurations.compile
    agentImplementation configurations.implementation

    // asm bridge
    bridgeCompile log4j2
    bridgeCompile "org.ow2.asm:asm-commons:$legacyForgeAsmVersion"
    
    legacyCompile "org.ow2.asm:asm-tree:$asmVersion"
}

javadoc {
<<<<<<< HEAD
    classpath += sourceSets.legacy.output // why?
    options.encoding = 'UTF-8'
=======
    exclude '**/throwables'
    classpath += sourceSets.legacy.output
    source sourceSets.ap.allJava
    exclude {
        it.relativePath.file && it.relativePath.pathString =~ 'tools' && !(it.name =~ /SuppressedBy|package-info/) }
    options {
        docTitle 'Welcome to the Mixin Javadoc'
        overview 'docs/javadoc/overview.html'
        stylesheetFile file('docs/javadoc/mixin.css')
        addBooleanOption '-allow-script-in-comments', true
    }
    doLast {
        copy {
            from 'docs/javadoc/resources'
            into outputDirectory
        }
    }
>>>>>>> 07d2c8ca
}

// Eclipse
eclipse.classpath.plusConfigurations += [
    configurations.fernflowerCompile,
    configurations.launchwrapperCompile,
    configurations.modlauncherCompile,
    configurations.bridgeCompile
]

// IntelliJ
idea.module.scopes.COMPILE.plus += [
    configurations.fernflowerCompile,
    configurations.launchwrapperCompile,
    configurations.modlauncherCompile,
    configurations.bridgeCompile
]

// Filter, process, and include resources
processResources {
    // Include in final JAR
   from 'LICENSE.txt'
}

<<<<<<< HEAD
=======
// License header formatting
license {
    ext {
        name = project.name
        organization = project.organization
        url = project.url
    }
    include '**/*.java'
    header file("HEADER.txt")
    sourceSets = project.sourceSets
    ignoreFailures false
    strictCheck true
    mapping {
        java = 'SLASHSTAR_STYLE'
    }
}

checkstyle {
    configProperties = [
        "name"        : project.name,
        "organization": project.organization,
        "url"         : project.url,
        "year"        : project.inceptionYear
    ]
    configFile = file("checkstyle.xml")
    toolVersion = '8.36.1'
}

>>>>>>> 07d2c8ca
// Source compiler configuration
tasks.withType(JavaCompile) {
    options.compilerArgs += ['-Xlint:all', '-Xlint:-path', '-proc:none']
    options.deprecation = true
    options.encoding = 'utf8'
    if (JavaVersion.current().isJava9Compatible()) {
        options.release = 8
    }
}

if (JavaVersion.current().isJava8Compatible()) {
    tasks.withType(Javadoc) {
        // disable the crazy super-strict doclint tool in Java 8
        options.addStringOption('Xdoclint:none', '-quiet')
    }
}

task stagingJar(type: com.github.jengelman.gradle.plugins.shadow.tasks.ShadowJar) {
    sourceSets.each {
        if (it.name != 'example') {
            from it.output
        }
    }
    
    configurations = [project.configurations.stagingJar]
    
    // JAR manifest configuration
    manifest.attributes(
        "Built-By": System.properties['user.name'],
        "Created-By": System.properties['java.vm.version'] + " (" + System.properties['java.vm.vendor'] + ")",
        "Implementation-Title": name,
        "Implementation-Version": version,
        "Implementation-Vendor": url,
        // for hotswap agent
        "Premain-Class": "org.spongepowered.tools.agent.MixinAgent",
        "Agent-Class": "org.spongepowered.tools.agent.MixinAgent",
        "Can-Redefine-Classes": true,
        "Can-Retransform-Classes": true
    )

    if (project.doSignJar) {
        classifier = 'unsigned'
    }
    
    mergeServiceFiles()
}

// Clear artifacts because jar will be there by default and we want to use staging jar instead
configurations.archives.artifacts.clear()

task thinJar(type: Jar) {
    from sourceSets.main.output
//    from { configurations.thinJar.collect { zipTree(it) }
    baseName = 'sponge-mixin-runtime'
    classifier = ''
    
    exclude 'org/spongepowered/asm/launch/**'
    exclude 'org/spongepowered/asm/mixin/injection/invoke/**'
    exclude 'org/spongepowered/asm/mixin/transformer/*.class'
    exclude 'org/spongepowered/asm/mixin/transformer/debug/**'
    exclude 'org/spongepowered/asm/mixin/transformer/verify/**'
    
    manifest.mainAttributes(
        "Built-By": System.properties['user.name'],
        "Created-By": System.properties['java.vm.version'] + " (" + System.properties['java.vm.vendor'] + ")",
        "Implementation-Title": name,
        "Implementation-Version": version,
        "Implementation-Vendor": url,
    )
}
build.dependsOn(thinJar)

// generate shadow jar so we can use the AP standalone
shadowJar  {
    from sourceSets.ap.output
    exclude 'META-INF/*.DSA'
    exclude 'META-INF/*.RSA'
    classifier = 'processor'
}
build.dependsOn(shadowJar)

if (project.doSignJar) {
    // Define signjar task    
    task signJar() {
        inputs.files(stagingJar.outputs)
        outputs.files stagingJar.outputs.files.collect {
            new File(it.parent, it.name.replace('-unsigned', ''))
        }
        doLast {
            stagingJar.outputs.files.each {
                ant.signjar(
                    alias: project.keyStoreCert,
                    jar: it,
                    signedJar: new File(it.parent, it.name.replace('-unsigned', '')),
                    keystore: project.keyStorePath,
                    storepass: project.keyStoreSecret,
                    keypass: project.keyStoreSecret,
                    tsaurl: project.timestampAuthority,
                    preservelastmodified: 'true',
                    verbose: true
                )
            }
        }
    }
    build.dependsOn(signJar)
}

// Run this task instead of build to generate a timestamped shadow jar (for dev)
task timestamp(type: Jar, dependsOn: build) {
    if (gradle.startParameter.taskNames.contains(name)) {
        shadowJar.classifier = new Date().format('yyyyMMddHHmmss')
    }
}

task sourceJar(type: Jar) {
    sourceSets.each {
        from it.java
        from it.resources
    }
	classifier = "sources"
}

task javadocJar(type: Jar, dependsOn: javadoc) {
	from javadoc.destinationDir
	classifier = "javadoc"
}

artifacts {
    if (project.doSignJar) {
        archives signJar.outputs.files[0]
    } else {
        archives stagingJar
    }
    archives thinJar
    archives sourceJar
    archives javadocJar
    archives shadowJar
}

ext.excludePomDeps = [
    'fernflower',
    'jarjar',
    'hamcrest-library',
    'junit',
    'mockito-core',
    'mixin-asm-debug-all',
    'log4j-core'
]

publishing {
    publications {
        developer(MavenPublication) { publication ->
            groupId project.group
            artifactId project.archivesBaseName
            version project.version

            artifact stagingJar
            artifact sourceJar
            artifact javadocJar

            // https://issues.gradle.org/browse/GRADLE-2966
            pom.withXml {
                def dependenciesNode = asNode().appendNode('dependencies')

                configurations.runtime.allDependencies.each {
                    if (it.group != null && it.name != null && !excludePomDeps.contains(it.name)) {
                        def dependencyNode = dependenciesNode.appendNode('dependency')
                        dependencyNode.appendNode('groupId', it.group)
                        dependencyNode.appendNode('artifactId', it.name)
                        dependencyNode.appendNode('version', it.version)

                        if (it.excludeRules.size() > 0) {
                            def exclusionsNode = dependencyNode.appendNode('exclusions')
                            it.excludeRules.each { rule ->
                                def exclusionNode = exclusionsNode.appendNode('exclusion')
                                exclusionNode.appendNode('groupId', rule.group)
                                exclusionNode.appendNode('artifactId', rule.module)
                            }
                        }
                    }
                }
            }
        }

        runtime(MavenPublication) { publication ->
            groupId project.group
            artifactId "sponge-mixin-runtime"
            version project.version

            artifact thinJar

            // https://issues.gradle.org/browse/GRADLE-2966
            pom.withXml {
                def dependenciesNode = asNode().appendNode('dependencies')

                configurations.runtime.allDependencies.each {
                    if (it.group != null && it.name != null && !excludePomDeps.contains(it.name)) {
                        def dependencyNode = dependenciesNode.appendNode('dependency')
                        dependencyNode.appendNode('groupId', it.group)
                        dependencyNode.appendNode('artifactId', it.name)
                        dependencyNode.appendNode('version', it.version)

                        if (it.excludeRules.size() > 0) {
                            def exclusionsNode = dependencyNode.appendNode('exclusions')
                            it.excludeRules.each { rule ->
                                def exclusionNode = exclusionsNode.appendNode('exclusion')
                                exclusionNode.appendNode('groupId', rule.group)
                                exclusionNode.appendNode('artifactId', rule.module)
                            }
                        }
                    }
                }
            }
        }
    }

    repositories {
        if (ENV.MAVEN_URL) {
            maven {
                url ENV.MAVEN_URL
                credentials {
                    username ENV.MAVEN_USERNAME
                    password ENV.MAVEN_PASSWORD
                }
            }
        }
    }
}

// A task to ensure that the version being released has not already been released.
task checkVersion {
    doFirst {
        def xml = new URL("https://maven.fabricmc.net/net/fabricmc/sponge-mixin/maven-metadata.xml").text
        def metadata = new XmlSlurper().parseText(xml)
        def versions = metadata.versioning.versions.version*.text();
        if (versions.contains(version)) {
            throw new RuntimeException("${version} has already been released!")
        }
    }
}

publish.mustRunAfter checkVersion<|MERGE_RESOLUTION|>--- conflicted
+++ resolved
@@ -4,19 +4,22 @@
         jcenter()
     }
     dependencies {
+        classpath 'nl.javadude.gradle.plugins:license-gradle-plugin:0.11.0'
         classpath 'com.github.jengelman.gradle.plugins:shadow:6.1.0'
     }
 }
 
 // Apply plugin
 apply plugin: 'java'
+apply plugin: 'license'
+apply plugin: 'checkstyle'
 apply plugin: 'maven-publish'
 apply plugin: 'eclipse'
 apply plugin: 'idea'
 apply plugin: 'com.github.johnrengelman.shadow'
 
 // Default tasks
-defaultTasks 'build'
+defaultTasks 'licenseFormat', 'check', 'build'
 
 // Basic project information
 group = 'net.fabricmc'
@@ -53,14 +56,8 @@
         url = 'https://libraries.minecraft.net/'
     }
     maven {
-<<<<<<< HEAD
         name = 'fabric'
         url = 'http://maven.fabricmc.net/'
-=======
-        // For fernflower
-        name = 'sponge'
-        url = 'https://repo.spongepowered.org/maven'
->>>>>>> 07d2c8ca
     }
     maven {
         // For modlauncher
@@ -98,8 +95,6 @@
     }
     launchwrapper {
         compileClasspath += main.output
-        sourceCompatibility = '1.8'
-        targetCompatibility = '1.8'
     }
     modlauncher {
         compileClasspath += main.output
@@ -172,13 +167,10 @@
 }
 
 javadoc {
-<<<<<<< HEAD
-    classpath += sourceSets.legacy.output // why?
-    options.encoding = 'UTF-8'
-=======
     exclude '**/throwables'
     classpath += sourceSets.legacy.output
     source sourceSets.ap.allJava
+    options.encoding = 'UTF-8'
     exclude {
         it.relativePath.file && it.relativePath.pathString =~ 'tools' && !(it.name =~ /SuppressedBy|package-info/) }
     options {
@@ -193,7 +185,6 @@
             into outputDirectory
         }
     }
->>>>>>> 07d2c8ca
 }
 
 // Eclipse
@@ -218,14 +209,12 @@
    from 'LICENSE.txt'
 }
 
-<<<<<<< HEAD
-=======
 // License header formatting
 license {
     ext {
-        name = project.name
-        organization = project.organization
-        url = project.url
+        name = "Mixin"
+        organization = "SpongePowered"
+        url = "https://www.spongepowered.org"
     }
     include '**/*.java'
     header file("HEADER.txt")
@@ -248,7 +237,6 @@
     toolVersion = '8.36.1'
 }
 
->>>>>>> 07d2c8ca
 // Source compiler configuration
 tasks.withType(JavaCompile) {
     options.compilerArgs += ['-Xlint:all', '-Xlint:-path', '-proc:none']
