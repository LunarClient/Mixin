--- conflicted
+++ resolved
@@ -4,13 +4,8 @@
         gradlePluginPortal()
     }
     dependencies {
-<<<<<<< HEAD
-        classpath 'nl.javadude.gradle.plugins:license-gradle-plugin:0.11.0'
-        classpath 'com.github.jengelman.gradle.plugins:shadow:6.1.0'
-=======
         classpath 'gradle.plugin.com.hierynomus.gradle.plugins:license-gradle-plugin:0.16.1'
         classpath 'gradle.plugin.com.github.jengelman.gradle.plugins:shadow:7.0.0'
->>>>>>> bc06e8bc
     }
 }
 
@@ -51,15 +46,9 @@
 // True to do jar signing task
 ext.doSignJar = project.hasProperty("keyStorePath")
 
-<<<<<<< HEAD
 // Minimum version of Java required
 sourceCompatibility = '1.8'
 targetCompatibility = '1.8'
-=======
-java {
-    toolchain.languageVersion = JavaLanguageVersion.of(16)
-}
->>>>>>> bc06e8bc
 
 // Project repositories
 repositories {
@@ -69,8 +58,8 @@
         url = 'https://libraries.minecraft.net/'
     }
     maven {
-        name = 'fabric'
-        url = 'http://maven.fabricmc.net/'
+        name = 'Fabric'
+        url = 'https://maven.fabricmc.net/'
     }
     maven {
         // For modlauncher
@@ -82,7 +71,7 @@
 configurations {
     thinJar
     stagingJar
-    
+
     exampleImplementation       .extendsFrom implementation
     fernflowerImplementation    .extendsFrom implementation
     launchwrapperImplementation .extendsFrom implementation
@@ -128,11 +117,6 @@
     }
     launchwrapper {
         compileClasspath += main.output
-<<<<<<< HEAD
-    }
-    modlauncher {
-        compileClasspath += main.output
-=======
         ext.languageVersion = 8
         ext.compatibility = '1.8'
     }
@@ -160,7 +144,6 @@
             sourceSets.modlauncher.java.srcDirs,
             sourceSets.modlauncher9.java.srcDirs
         ]
->>>>>>> bc06e8bc
     }
 }
 
@@ -181,32 +164,13 @@
 
     thinJar "org.ow2.asm:asm-tree:$asmVersion"
     thinJar "org.ow2.asm:asm-util:$asmVersion"
-<<<<<<< HEAD
-
-    // Tests
-//    testCompile 'junit:junit:4.11'
-//    testCompile 'org.hamcrest:hamcrest-library:1.3'
-//    testCompile 'org.mockito:mockito-core:1.9.0'
-=======
->>>>>>> bc06e8bc
-    
+
     // Annotation Processor
     apImplementation "org.ow2.asm:asm-tree:$asmVersion"
     apImplementation guava
-    
-<<<<<<< HEAD
-    // AP extension example
-    exampleCompile configurations.compile
-    exampleImplementation configurations.implementation
-
-    // Fernflower decompiler
-    fernflowerCompile configurations.compile
-	fernflowerImplementation configurations.implementation
-    fernflowerCompile 'org.jetbrains:intellij-fernflower:1.0.0.9'
-=======
+
     // Fernflower decompiler
     fernflowerImplementation 'org.jetbrains.java.decompiler:fernflower:sponge-SNAPSHOT'
->>>>>>> bc06e8bc
 
     // LegacyLauncher service
     launchwrapperImplementation ('net.minecraft:launchwrapper:1.11') {
@@ -214,16 +178,6 @@
         exclude module: 'asm-debug-all'
         exclude module: 'jopt-simple'
     }
-<<<<<<< HEAD
-
-    modlauncherCompile configurations.compile
-    modlauncherImplementation configurations.implementation
-    modlauncherCompile 'net.sf.jopt-simple:jopt-simple:5.0.4'
-    modlauncherCompile "org.ow2.asm:asm-tree:$modlauncherAsmVersion"
-    modlauncherCompile "org.ow2.asm:asm-commons:$modlauncherAsmVersion"
-    modlauncherCompile "org.ow2.asm:asm-util:$modlauncherAsmVersion"
-    modlauncherCompile ("cpw.mods:modlauncher:$modlauncherVersion") {
-=======
     
     modlauncherImplementation 'net.sf.jopt-simple:jopt-simple:5.0.4'
     modlauncherImplementation ("cpw.mods:modlauncher:$legacyModlauncherVersion") {
@@ -232,19 +186,10 @@
         exclude module: 'asm-commons'
         exclude module: 'asm-tree'
         exclude module: 'log4j-api'
->>>>>>> bc06e8bc
         exclude module: 'log4j-core'
         exclude module: 'jopt-simple'
     }
-<<<<<<< HEAD
-    modlauncherCompile 'cpw.mods:grossjava9hacks:1.3.+'
-
-    // agent
-    agentCompile configurations.compile
-    agentImplementation configurations.implementation
-
-=======
-    
+
     modlauncher4Implementation ("cpw.mods:modlauncher:$legacyModlauncherVersion") {
         exclude module: 'asm'
         exclude module: 'asm-analysis'
@@ -262,7 +207,6 @@
     }
     modlauncher9Implementation 'cpw.mods:securejarhandler:0.9.+'
     
->>>>>>> bc06e8bc
     // asm bridge
     bridgeImplementation log4j2
     bridgeImplementation "org.ow2.asm:asm-commons:$legacyForgeAsmVersion"
@@ -306,7 +250,7 @@
             // Can't include old modlauncher because it causes issues with modules
             entries.removeAll { it.kind == 'lib' && it.path =~ ~/modlauncher-$legacyModlauncherVersion/ }
             entries.removeAll { it.kind == 'src' && it.path =~ ~/modlauncher4/ }
-            
+
             // Mark everything else as a module
             entries.findAll { it.kind == "con" && it.path =~ /gradleclasspathcontainer$/ }.each {
                 it.entryAttributes['module'] = 'true'
@@ -355,9 +299,6 @@
     options.compilerArgs += ['-Xlint:all', '-Xlint:-path', '-proc:none']
     options.deprecation = true
     options.encoding = 'utf8'
-    if (JavaVersion.current().isJava9Compatible()) {
-        options.release = 8
-    }
 }
 
 project.sourceSets.each { set -> {
@@ -365,7 +306,7 @@
         project.tasks[set.compileJavaTaskName].javaCompiler = javaToolchains.compilerFor {
             languageVersion = JavaLanguageVersion.of(set.ext.languageVersion)
         }
-    } 
+    }
     if (set.ext.has("compatibility")) {
         project.tasks[set.compileJavaTaskName].sourceCompatibility = set.ext.compatibility
         project.tasks[set.compileJavaTaskName].targetCompatibility = set.ext.compatibility
@@ -391,11 +332,7 @@
         "Built-By": System.properties['user.name'],
         "Created-By": System.properties['java.vm.version'] + " (" + System.properties['java.vm.vendor'] + ")",
         "Implementation-Title": name,
-<<<<<<< HEAD
         "Implementation-Version": version,
-=======
-        "Implementation-Version": project.version + "+" + ciSystem + "-b" + buildNumber + ".git-" + commit,
->>>>>>> bc06e8bc
         "Implementation-Vendor": url,
         // for hotswap agent
         "Premain-Class": "org.spongepowered.tools.agent.MixinAgent",
@@ -430,11 +367,7 @@
         "Built-By": System.properties['user.name'],
         "Created-By": System.properties['java.vm.version'] + " (" + System.properties['java.vm.vendor'] + ")",
         "Implementation-Title": name,
-<<<<<<< HEAD
         "Implementation-Version": version,
-=======
-        "Implementation-Version": project.version + "+" + ciSystem + "-b" + buildNumber + ".git-" + commit,
->>>>>>> bc06e8bc
         "Implementation-Vendor": url,
     )
 }
@@ -506,7 +439,6 @@
     archives shadowJar
 }
 
-<<<<<<< HEAD
 ext.excludePomDeps = [
     'fernflower',
     'jarjar',
@@ -609,83 +541,4 @@
     }
 }
 
-publish.mustRunAfter checkVersion
-=======
-ext.mavenPom = {
-    name = project.archivesBaseName
-    packaging = project.packaging
-    description = project.projectName
-    url = 'http://www.spongepowered.org/'
-
-    scm {
-        url = 'https://github.com/SpongePowered/Mixin'
-        connection = 'scm:git:git://github.com/SpongePowered/Mixin.git'
-        developerConnection = 'scm:git:git@github.com:SpongePowered/Mixin.git'
-    }
-
-    issueManagement {
-        system = 'GitHub Issues'
-        url = 'https://github.com/SpongePowered/Mixin/issues'
-    }
-
-    licenses {
-        license {
-            name = 'MIT license'
-            url = 'http://opensource.org/licenses/MIT'
-            distribution = 'repo'
-        }
-    }
-}
-
-publishing {
-    publications {
-        maven(MavenPublication) {
-            pom mavenPom
-            groupId = project.group
-            version = project.version
-            artifactId = project.archivesBaseName
-
-            if (project.doSignJar) {
-                artifact signJar.outputs.files[0]
-            } else {
-                artifact stagingJar
-            }
-            artifact thinJar
-            artifact sourceJar
-            artifact javadocJar
-            artifact shadowJar
-        }
-    }
-    
-    repositories {
-        if (buildType == 'RELEASE') {
-            if (project.hasProperty("releaseRepo")) {
-                maven {
-                    credentials {
-                        username = project.releaseRepoUsername
-                        password = project.releaseRepoPassword
-                    }
-                    url project.releaseRepo
-                }
-            }
-            if (project.hasProperty("spongeReleaseRepo")) {
-                maven {
-                    credentials {
-                        username = project.spongeUsername
-                        password = project.spongePassword
-                    }
-                    url project.spongeReleaseRepo
-                }
-            }
-        } else if (project.hasProperty("spongeSnapshotRepo")) {
-            maven {
-                credentials {
-                    username = project.spongeUsername
-                    password = project.spongePassword
-                }
-                url project.spongeSnapshotRepo
-            }
-        }
-    }
-}
->>>>>>> bc06e8bc
+publish.mustRunAfter checkVersion